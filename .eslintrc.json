{
    "extends": ["@exabyte-io/eslint-config"],
<<<<<<< HEAD
    "ignorePatterns": ["lib/"]
=======
    "settings": {
        "import/resolver": {
            "node": {
                "extensions": [".js", ".jsx", ".ts", ".tsx"]
            }
        }
    }
>>>>>>> 6e99858a
}<|MERGE_RESOLUTION|>--- conflicted
+++ resolved
@@ -1,8 +1,6 @@
 {
     "extends": ["@exabyte-io/eslint-config"],
-<<<<<<< HEAD
-    "ignorePatterns": ["lib/"]
-=======
+    "ignorePatterns": ["lib/"],
     "settings": {
         "import/resolver": {
             "node": {
@@ -10,5 +8,4 @@
             }
         }
     }
->>>>>>> 6e99858a
 }