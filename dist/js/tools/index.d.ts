declare const _default: {
    surface: {
<<<<<<< HEAD
        generateConfig: (material: {
            _json: import("../material").MaterialSchemaJSON;
            toJSON(): import("../types").MaterialJSON;
            src: import("@mat3ra/esse/dist/js/types").FileSourceSchema | undefined;
            updateFormula(): void;
            isNonPeriodic: boolean;
            getDerivedPropertyByName(name: string): {
                name?: "volume" | undefined;
                units?: "angstrom^3" | undefined;
                value: number;
            } | {
                name?: "density" | undefined;
                units?: "g/cm^3" | undefined;
                value: number;
            } | {
                pointGroupSymbol?: string | undefined;
                spaceGroupSymbol?: string | undefined;
                tolerance?: {
                    units?: "angstrom" | undefined;
                    value: number;
                } | undefined;
                name?: "symmetry" | undefined;
            } | {
                name?: "elemental_ratio" | undefined;
                value: number;
                element?: string | undefined;
            } | {
                name?: "p-norm" | undefined;
                degree?: number | undefined;
                value: number;
            } | {
                name?: "inchi" | undefined;
                value: string;
            } | {
                name?: "inchi_key" | undefined;
                value: string;
            } | undefined;
            getDerivedProperties(): import("@mat3ra/esse/dist/js/types").DerivedPropertiesSchema;
            readonly formula: string;
            readonly unitCellFormula: string;
            unsetFileProps(): void;
            setBasis(textOrObject: string | import("../basis/basis").BasisConfig, format?: string | undefined, unitz?: string | undefined): void;
            setBasisConstraints(constraints: import("../constraints/constraints").Constraint[]): void;
            setBasisConstraintsFromArrayOfObjects(constraints: import("@mat3ra/esse/dist/js/types").AtomicConstraintsSchema): void;
            readonly basis: import("../material").OptionallyConstrainedBasisConfig;
            readonly Basis: import("../basis/constrained_basis").ConstrainedBasis;
            readonly uniqueElements: string[];
            lattice: import("@mat3ra/esse/dist/js/types").LatticeSchema;
            readonly Lattice: import("../lattice/lattice").Lattice;
            getInchiStringForHash(): string;
            calculateHash(salt?: string, isScaled?: boolean, bypassNonPeriodicCheck?: boolean): string;
            hash: string;
            readonly scaledHash: string;
            toCrystal(): void;
            toCartesian(): void;
            getBasisAsXyz(fractional?: boolean): string;
            getAsQEFormat(): string;
            getAsPOSCAR(ignoreOriginal?: boolean, omitConstraints?: boolean): string;
            getACopyWithConventionalCell(): any;
            getConsistencyChecks(): import("@mat3ra/esse/dist/js/types").ConsistencyCheck[];
            getBasisConsistencyChecks(): import("@mat3ra/esse/dist/js/types").ConsistencyCheck[];
            prop<T = undefined>(name: string, defaultValue: T): T;
            prop<T_1 = undefined>(name: string): T_1 | undefined;
            setProp(name: string, value: unknown): void;
            unsetProp(name: string): void;
            setProps(json?: import("@mat3ra/esse/dist/js/esse/types").AnyObject | undefined): any;
            toJSONSafe(exclude?: string[] | undefined): import("@mat3ra/esse/dist/js/esse/types").AnyObject;
            toJSONQuick(exclude?: string[] | undefined): import("@mat3ra/esse/dist/js/esse/types").AnyObject;
            clone(extraContext?: object | undefined): any;
            validate(): void;
            clean(config: import("@mat3ra/esse/dist/js/esse/types").AnyObject): import("@mat3ra/esse/dist/js/esse/types").AnyObject;
            isValid(): boolean;
            readonly cls: string;
            getClsName(): string;
            getAsEntityReference(byIdOnly: true): {
                _id: string;
            };
            getAsEntityReference(byIdOnly?: false | undefined): Required<import("@mat3ra/esse/dist/js/types").EntityReferenceSchema>;
            getEntityByName(entities: import("@mat3ra/code/dist/js/entity/in_memory").InMemoryEntity[], entity: string, name: string): import("@mat3ra/code/dist/js/entity/in_memory").InMemoryEntity;
            id: string;
            _id: string;
            schemaVersion: string;
            systemName: string;
            readonly slug: string;
            readonly isSystemEntity: boolean;
            isDefault: boolean;
            setName(name: string): void;
            name: string;
            updateMetadata(object: object): void;
            metadata: object;
            addConsistencyChecks(array: import("@mat3ra/esse/dist/js/types").ConsistencyCheck[]): void;
            consistencyChecks: import("@mat3ra/esse/dist/js/types").ConsistencyCheck[];
        } & import("@mat3ra/code/dist/js/entity/in_memory").InMemoryEntity & {
            isDefault: boolean;
        } & {
            setName(name: string): void;
            name: string;
        } & {
            updateMetadata(object: object): void;
            metadata: object;
        } & {
            addConsistencyChecks(array: import("@mat3ra/esse/dist/js/types").ConsistencyCheck[]): void;
            consistencyChecks: import("@mat3ra/esse/dist/js/types").ConsistencyCheck[];
        }, millerIndices: import("@mat3ra/esse/dist/js/types").Coordinate3DSchema, numberOfLayers?: number, vx?: number, vy?: number) => import("./surface").SlabConfigSchema;
=======
        generateConfig: (material: import("../material").Material, millerIndices: import("@mat3ra/esse/dist/js/types").Coordinate3DSchema, numberOfLayers?: number, vx?: number, vy?: number) => import("./surface").SlabConfigSchema;
>>>>>>> b67d5f75
    };
    supercell: {
        generateConfig: (material: import("../types").MaterialInterface, supercellMatrix: import("@mat3ra/esse/dist/js/types").Matrix3X3Schema) => {
            name: string;
            basis: import("@mat3ra/esse/dist/js/types").BasisSchema;
            lattice: import("@mat3ra/esse/dist/js/types").LatticeSchema;
        };
        generateNewBasisWithinSupercell: (basis: import("../basis/basis").Basis | import("../basis/constrained_basis").ConstrainedBasis, cell: import("../cell/cell").Cell, supercell: import("../cell/cell").Cell, supercellMatrix: import("@mat3ra/esse/dist/js/types").Matrix3X3Schema) => import("../basis/basis").Basis;
    };
    material: {
<<<<<<< HEAD
        scaleOneLatticeVector: (material: {
            _json: import("../material").MaterialSchemaJSON;
            toJSON(): import("../types").MaterialJSON;
            src: import("@mat3ra/esse/dist/js/types").FileSourceSchema | undefined;
            updateFormula(): void;
            isNonPeriodic: boolean;
            getDerivedPropertyByName(name: string): {
                name?: "volume" | undefined;
                units?: "angstrom^3" | undefined;
                value: number;
            } | {
                name?: "density" | undefined;
                units?: "g/cm^3" | undefined;
                value: number;
            } | {
                pointGroupSymbol?: string | undefined;
                spaceGroupSymbol?: string | undefined;
                tolerance?: {
                    units?: "angstrom" | undefined;
                    value: number;
                } | undefined;
                name?: "symmetry" | undefined;
            } | {
                name?: "elemental_ratio" | undefined;
                value: number;
                element?: string | undefined;
            } | {
                name?: "p-norm" | undefined;
                degree?: number | undefined;
                value: number;
            } | {
                name?: "inchi" | undefined;
                value: string;
            } | {
                name?: "inchi_key" | undefined;
                value: string;
            } | undefined;
            getDerivedProperties(): import("@mat3ra/esse/dist/js/types").DerivedPropertiesSchema;
            readonly formula: string;
            readonly unitCellFormula: string;
            unsetFileProps(): void;
            setBasis(textOrObject: string | import("../basis/basis").BasisConfig, format?: string | undefined, unitz?: string | undefined): void;
            setBasisConstraints(constraints: import("../constraints/constraints").Constraint[]): void;
            setBasisConstraintsFromArrayOfObjects(constraints: import("@mat3ra/esse/dist/js/types").AtomicConstraintsSchema): void;
            readonly basis: import("../material").OptionallyConstrainedBasisConfig;
            readonly Basis: import("../basis/constrained_basis").ConstrainedBasis;
            readonly uniqueElements: string[];
            lattice: import("@mat3ra/esse/dist/js/types").LatticeSchema;
            readonly Lattice: import("../lattice/lattice").Lattice;
            getInchiStringForHash(): string;
            calculateHash(salt?: string, isScaled?: boolean, bypassNonPeriodicCheck?: boolean): string;
            hash: string;
            readonly scaledHash: string;
            toCrystal(): void;
            toCartesian(): void;
            getBasisAsXyz(fractional?: boolean): string;
            getAsQEFormat(): string;
            getAsPOSCAR(ignoreOriginal?: boolean, omitConstraints?: boolean): string;
            getACopyWithConventionalCell(): any;
            getConsistencyChecks(): import("@mat3ra/esse/dist/js/types").ConsistencyCheck[];
            getBasisConsistencyChecks(): import("@mat3ra/esse/dist/js/types").ConsistencyCheck[];
            prop<T = undefined>(name: string, defaultValue: T): T;
            prop<T_1 = undefined>(name: string): T_1 | undefined;
            setProp(name: string, value: unknown): void;
            unsetProp(name: string): void;
            setProps(json?: import("@mat3ra/esse/dist/js/esse/types").AnyObject | undefined): any;
            toJSONSafe(exclude?: string[] | undefined): import("@mat3ra/esse/dist/js/esse/types").AnyObject;
            toJSONQuick(exclude?: string[] | undefined): import("@mat3ra/esse/dist/js/esse/types").AnyObject;
            clone(extraContext?: object | undefined): any;
            validate(): void;
            clean(config: import("@mat3ra/esse/dist/js/esse/types").AnyObject): import("@mat3ra/esse/dist/js/esse/types").AnyObject;
            isValid(): boolean;
            readonly cls: string;
            getClsName(): string;
            getAsEntityReference(byIdOnly: true): {
                _id: string;
            };
            getAsEntityReference(byIdOnly?: false | undefined): Required<import("@mat3ra/esse/dist/js/types").EntityReferenceSchema>;
            getEntityByName(entities: import("@mat3ra/code/dist/js/entity/in_memory").InMemoryEntity[], entity: string, name: string): import("@mat3ra/code/dist/js/entity/in_memory").InMemoryEntity;
            id: string;
            _id: string;
            schemaVersion: string;
            systemName: string;
            readonly slug: string;
            readonly isSystemEntity: boolean;
            isDefault: boolean;
            setName(name: string): void;
            name: string;
            updateMetadata(object: object): void;
            metadata: object;
            addConsistencyChecks(array: import("@mat3ra/esse/dist/js/types").ConsistencyCheck[]): void;
            consistencyChecks: import("@mat3ra/esse/dist/js/types").ConsistencyCheck[];
        } & import("@mat3ra/code/dist/js/entity/in_memory").InMemoryEntity & {
            isDefault: boolean;
        } & {
            setName(name: string): void;
            name: string;
        } & {
            updateMetadata(object: object): void;
            metadata: object;
        } & {
            addConsistencyChecks(array: import("@mat3ra/esse/dist/js/types").ConsistencyCheck[]): void;
            consistencyChecks: import("@mat3ra/esse/dist/js/types").ConsistencyCheck[];
        }, key?: "a" | "b" | "c", factor?: number) => void;
        scaleLatticeToMakeNonPeriodic: (material: {
            _json: import("../material").MaterialSchemaJSON;
            toJSON(): import("../types").MaterialJSON;
            src: import("@mat3ra/esse/dist/js/types").FileSourceSchema | undefined;
            updateFormula(): void;
            isNonPeriodic: boolean;
            getDerivedPropertyByName(name: string): {
                name?: "volume" | undefined;
                units?: "angstrom^3" | undefined;
                value: number;
            } | {
                name?: "density" | undefined;
                units?: "g/cm^3" | undefined;
                value: number;
            } | {
                pointGroupSymbol?: string | undefined;
                spaceGroupSymbol?: string | undefined;
                tolerance?: {
                    units?: "angstrom" | undefined;
                    value: number;
                } | undefined;
                name?: "symmetry" | undefined;
            } | {
                name?: "elemental_ratio" | undefined;
                value: number;
                element?: string | undefined;
            } | {
                name?: "p-norm" | undefined;
                degree?: number | undefined;
                value: number;
            } | {
                name?: "inchi" | undefined;
                value: string;
            } | {
                name?: "inchi_key" | undefined;
                value: string;
            } | undefined;
            getDerivedProperties(): import("@mat3ra/esse/dist/js/types").DerivedPropertiesSchema;
            readonly formula: string;
            readonly unitCellFormula: string;
            unsetFileProps(): void;
            setBasis(textOrObject: string | import("../basis/basis").BasisConfig, format?: string | undefined, unitz?: string | undefined): void;
            setBasisConstraints(constraints: import("../constraints/constraints").Constraint[]): void;
            setBasisConstraintsFromArrayOfObjects(constraints: import("@mat3ra/esse/dist/js/types").AtomicConstraintsSchema): void;
            readonly basis: import("../material").OptionallyConstrainedBasisConfig;
            readonly Basis: import("../basis/constrained_basis").ConstrainedBasis;
            readonly uniqueElements: string[];
            lattice: import("@mat3ra/esse/dist/js/types").LatticeSchema;
            readonly Lattice: import("../lattice/lattice").Lattice;
            getInchiStringForHash(): string;
            calculateHash(salt?: string, isScaled?: boolean, bypassNonPeriodicCheck?: boolean): string;
            hash: string;
            readonly scaledHash: string;
            toCrystal(): void;
            toCartesian(): void;
            getBasisAsXyz(fractional?: boolean): string;
            getAsQEFormat(): string;
            getAsPOSCAR(ignoreOriginal?: boolean, omitConstraints?: boolean): string;
            getACopyWithConventionalCell(): any;
            getConsistencyChecks(): import("@mat3ra/esse/dist/js/types").ConsistencyCheck[];
            getBasisConsistencyChecks(): import("@mat3ra/esse/dist/js/types").ConsistencyCheck[];
            prop<T = undefined>(name: string, defaultValue: T): T;
            prop<T_1 = undefined>(name: string): T_1 | undefined;
            setProp(name: string, value: unknown): void;
            unsetProp(name: string): void;
            setProps(json?: import("@mat3ra/esse/dist/js/esse/types").AnyObject | undefined): any;
            toJSONSafe(exclude?: string[] | undefined): import("@mat3ra/esse/dist/js/esse/types").AnyObject;
            toJSONQuick(exclude?: string[] | undefined): import("@mat3ra/esse/dist/js/esse/types").AnyObject;
            clone(extraContext?: object | undefined): any;
            validate(): void;
            clean(config: import("@mat3ra/esse/dist/js/esse/types").AnyObject): import("@mat3ra/esse/dist/js/esse/types").AnyObject;
            isValid(): boolean;
            readonly cls: string;
            getClsName(): string;
            getAsEntityReference(byIdOnly: true): {
                _id: string;
            };
            getAsEntityReference(byIdOnly?: false | undefined): Required<import("@mat3ra/esse/dist/js/types").EntityReferenceSchema>;
            getEntityByName(entities: import("@mat3ra/code/dist/js/entity/in_memory").InMemoryEntity[], entity: string, name: string): import("@mat3ra/code/dist/js/entity/in_memory").InMemoryEntity;
            id: string;
            _id: string;
            schemaVersion: string;
            systemName: string;
            readonly slug: string;
            readonly isSystemEntity: boolean;
            isDefault: boolean;
            setName(name: string): void;
            name: string;
            updateMetadata(object: object): void;
            metadata: object;
            addConsistencyChecks(array: import("@mat3ra/esse/dist/js/types").ConsistencyCheck[]): void;
            consistencyChecks: import("@mat3ra/esse/dist/js/types").ConsistencyCheck[];
        } & import("@mat3ra/code/dist/js/entity/in_memory").InMemoryEntity & {
            isDefault: boolean;
        } & {
            setName(name: string): void;
            name: string;
        } & {
            updateMetadata(object: object): void;
            metadata: object;
        } & {
            addConsistencyChecks(array: import("@mat3ra/esse/dist/js/types").ConsistencyCheck[]): void;
            consistencyChecks: import("@mat3ra/esse/dist/js/types").ConsistencyCheck[];
        }) => void;
        translateAtomsToCenter: (material: {
            _json: import("../material").MaterialSchemaJSON;
            toJSON(): import("../types").MaterialJSON;
            src: import("@mat3ra/esse/dist/js/types").FileSourceSchema | undefined;
            updateFormula(): void;
            isNonPeriodic: boolean;
            getDerivedPropertyByName(name: string): {
                name?: "volume" | undefined;
                units?: "angstrom^3" | undefined;
                value: number;
            } | {
                name?: "density" | undefined;
                units?: "g/cm^3" | undefined;
                value: number;
            } | {
                pointGroupSymbol?: string | undefined;
                spaceGroupSymbol?: string | undefined;
                tolerance?: {
                    units?: "angstrom" | undefined;
                    value: number;
                } | undefined;
                name?: "symmetry" | undefined;
            } | {
                name?: "elemental_ratio" | undefined;
                value: number;
                element?: string | undefined;
            } | {
                name?: "p-norm" | undefined;
                degree?: number | undefined;
                value: number;
            } | {
                name?: "inchi" | undefined;
                value: string;
            } | {
                name?: "inchi_key" | undefined;
                value: string;
            } | undefined;
            getDerivedProperties(): import("@mat3ra/esse/dist/js/types").DerivedPropertiesSchema;
            readonly formula: string;
            readonly unitCellFormula: string;
            unsetFileProps(): void;
            setBasis(textOrObject: string | import("../basis/basis").BasisConfig, format?: string | undefined, unitz?: string | undefined): void;
            setBasisConstraints(constraints: import("../constraints/constraints").Constraint[]): void;
            setBasisConstraintsFromArrayOfObjects(constraints: import("@mat3ra/esse/dist/js/types").AtomicConstraintsSchema): void;
            readonly basis: import("../material").OptionallyConstrainedBasisConfig;
            readonly Basis: import("../basis/constrained_basis").ConstrainedBasis;
            readonly uniqueElements: string[];
            lattice: import("@mat3ra/esse/dist/js/types").LatticeSchema;
            readonly Lattice: import("../lattice/lattice").Lattice;
            getInchiStringForHash(): string;
            calculateHash(salt?: string, isScaled?: boolean, bypassNonPeriodicCheck?: boolean): string;
            hash: string;
            readonly scaledHash: string;
            toCrystal(): void;
            toCartesian(): void;
            getBasisAsXyz(fractional?: boolean): string;
            getAsQEFormat(): string;
            getAsPOSCAR(ignoreOriginal?: boolean, omitConstraints?: boolean): string;
            getACopyWithConventionalCell(): any;
            getConsistencyChecks(): import("@mat3ra/esse/dist/js/types").ConsistencyCheck[];
            getBasisConsistencyChecks(): import("@mat3ra/esse/dist/js/types").ConsistencyCheck[];
            prop<T = undefined>(name: string, defaultValue: T): T;
            prop<T_1 = undefined>(name: string): T_1 | undefined;
            setProp(name: string, value: unknown): void;
            unsetProp(name: string): void;
            setProps(json?: import("@mat3ra/esse/dist/js/esse/types").AnyObject | undefined): any;
            toJSONSafe(exclude?: string[] | undefined): import("@mat3ra/esse/dist/js/esse/types").AnyObject;
            toJSONQuick(exclude?: string[] | undefined): import("@mat3ra/esse/dist/js/esse/types").AnyObject;
            clone(extraContext?: object | undefined): any;
            validate(): void;
            clean(config: import("@mat3ra/esse/dist/js/esse/types").AnyObject): import("@mat3ra/esse/dist/js/esse/types").AnyObject;
            isValid(): boolean;
            readonly cls: string;
            getClsName(): string;
            getAsEntityReference(byIdOnly: true): {
                _id: string;
            };
            getAsEntityReference(byIdOnly?: false | undefined): Required<import("@mat3ra/esse/dist/js/types").EntityReferenceSchema>;
            getEntityByName(entities: import("@mat3ra/code/dist/js/entity/in_memory").InMemoryEntity[], entity: string, name: string): import("@mat3ra/code/dist/js/entity/in_memory").InMemoryEntity;
            id: string;
            _id: string;
            schemaVersion: string;
            systemName: string;
            readonly slug: string;
            readonly isSystemEntity: boolean;
            isDefault: boolean;
            setName(name: string): void;
            name: string;
            updateMetadata(object: object): void;
            metadata: object;
            addConsistencyChecks(array: import("@mat3ra/esse/dist/js/types").ConsistencyCheck[]): void;
            consistencyChecks: import("@mat3ra/esse/dist/js/types").ConsistencyCheck[];
        } & import("@mat3ra/code/dist/js/entity/in_memory").InMemoryEntity & {
            isDefault: boolean;
        } & {
            setName(name: string): void;
            name: string;
        } & {
            updateMetadata(object: object): void;
            metadata: object;
        } & {
            addConsistencyChecks(array: import("@mat3ra/esse/dist/js/types").ConsistencyCheck[]): void;
            consistencyChecks: import("@mat3ra/esse/dist/js/types").ConsistencyCheck[];
        }) => void;
=======
        scaleOneLatticeVector: (material: import("../material").Material, key?: "a" | "b" | "c", factor?: number) => void;
        scaleLatticeToMakeNonPeriodic: (material: import("../material").Material) => void;
        translateAtomsToCenter: (material: import("../material").Material) => void;
>>>>>>> b67d5f75
    };
    basis: {
        repeat: (basis: import("../basis/basis").Basis, repetitions: number[]) => import("../basis/basis").Basis;
        interpolate: (initialBasis: import("../basis/basis").Basis, finalBasis: import("../basis/basis").Basis, numberOfSteps?: number) => import("../basis/basis").Basis[];
    };
};
export default _default;<|MERGE_RESOLUTION|>--- conflicted
+++ resolved
@@ -1,113 +1,6 @@
 declare const _default: {
     surface: {
-<<<<<<< HEAD
-        generateConfig: (material: {
-            _json: import("../material").MaterialSchemaJSON;
-            toJSON(): import("../types").MaterialJSON;
-            src: import("@mat3ra/esse/dist/js/types").FileSourceSchema | undefined;
-            updateFormula(): void;
-            isNonPeriodic: boolean;
-            getDerivedPropertyByName(name: string): {
-                name?: "volume" | undefined;
-                units?: "angstrom^3" | undefined;
-                value: number;
-            } | {
-                name?: "density" | undefined;
-                units?: "g/cm^3" | undefined;
-                value: number;
-            } | {
-                pointGroupSymbol?: string | undefined;
-                spaceGroupSymbol?: string | undefined;
-                tolerance?: {
-                    units?: "angstrom" | undefined;
-                    value: number;
-                } | undefined;
-                name?: "symmetry" | undefined;
-            } | {
-                name?: "elemental_ratio" | undefined;
-                value: number;
-                element?: string | undefined;
-            } | {
-                name?: "p-norm" | undefined;
-                degree?: number | undefined;
-                value: number;
-            } | {
-                name?: "inchi" | undefined;
-                value: string;
-            } | {
-                name?: "inchi_key" | undefined;
-                value: string;
-            } | undefined;
-            getDerivedProperties(): import("@mat3ra/esse/dist/js/types").DerivedPropertiesSchema;
-            readonly formula: string;
-            readonly unitCellFormula: string;
-            unsetFileProps(): void;
-            setBasis(textOrObject: string | import("../basis/basis").BasisConfig, format?: string | undefined, unitz?: string | undefined): void;
-            setBasisConstraints(constraints: import("../constraints/constraints").Constraint[]): void;
-            setBasisConstraintsFromArrayOfObjects(constraints: import("@mat3ra/esse/dist/js/types").AtomicConstraintsSchema): void;
-            readonly basis: import("../material").OptionallyConstrainedBasisConfig;
-            readonly Basis: import("../basis/constrained_basis").ConstrainedBasis;
-            readonly uniqueElements: string[];
-            lattice: import("@mat3ra/esse/dist/js/types").LatticeSchema;
-            readonly Lattice: import("../lattice/lattice").Lattice;
-            getInchiStringForHash(): string;
-            calculateHash(salt?: string, isScaled?: boolean, bypassNonPeriodicCheck?: boolean): string;
-            hash: string;
-            readonly scaledHash: string;
-            toCrystal(): void;
-            toCartesian(): void;
-            getBasisAsXyz(fractional?: boolean): string;
-            getAsQEFormat(): string;
-            getAsPOSCAR(ignoreOriginal?: boolean, omitConstraints?: boolean): string;
-            getACopyWithConventionalCell(): any;
-            getConsistencyChecks(): import("@mat3ra/esse/dist/js/types").ConsistencyCheck[];
-            getBasisConsistencyChecks(): import("@mat3ra/esse/dist/js/types").ConsistencyCheck[];
-            prop<T = undefined>(name: string, defaultValue: T): T;
-            prop<T_1 = undefined>(name: string): T_1 | undefined;
-            setProp(name: string, value: unknown): void;
-            unsetProp(name: string): void;
-            setProps(json?: import("@mat3ra/esse/dist/js/esse/types").AnyObject | undefined): any;
-            toJSONSafe(exclude?: string[] | undefined): import("@mat3ra/esse/dist/js/esse/types").AnyObject;
-            toJSONQuick(exclude?: string[] | undefined): import("@mat3ra/esse/dist/js/esse/types").AnyObject;
-            clone(extraContext?: object | undefined): any;
-            validate(): void;
-            clean(config: import("@mat3ra/esse/dist/js/esse/types").AnyObject): import("@mat3ra/esse/dist/js/esse/types").AnyObject;
-            isValid(): boolean;
-            readonly cls: string;
-            getClsName(): string;
-            getAsEntityReference(byIdOnly: true): {
-                _id: string;
-            };
-            getAsEntityReference(byIdOnly?: false | undefined): Required<import("@mat3ra/esse/dist/js/types").EntityReferenceSchema>;
-            getEntityByName(entities: import("@mat3ra/code/dist/js/entity/in_memory").InMemoryEntity[], entity: string, name: string): import("@mat3ra/code/dist/js/entity/in_memory").InMemoryEntity;
-            id: string;
-            _id: string;
-            schemaVersion: string;
-            systemName: string;
-            readonly slug: string;
-            readonly isSystemEntity: boolean;
-            isDefault: boolean;
-            setName(name: string): void;
-            name: string;
-            updateMetadata(object: object): void;
-            metadata: object;
-            addConsistencyChecks(array: import("@mat3ra/esse/dist/js/types").ConsistencyCheck[]): void;
-            consistencyChecks: import("@mat3ra/esse/dist/js/types").ConsistencyCheck[];
-        } & import("@mat3ra/code/dist/js/entity/in_memory").InMemoryEntity & {
-            isDefault: boolean;
-        } & {
-            setName(name: string): void;
-            name: string;
-        } & {
-            updateMetadata(object: object): void;
-            metadata: object;
-        } & {
-            addConsistencyChecks(array: import("@mat3ra/esse/dist/js/types").ConsistencyCheck[]): void;
-            consistencyChecks: import("@mat3ra/esse/dist/js/types").ConsistencyCheck[];
-        }, millerIndices: import("@mat3ra/esse/dist/js/types").Coordinate3DSchema, numberOfLayers?: number, vx?: number, vy?: number) => import("./surface").SlabConfigSchema;
-=======
         generateConfig: (material: import("../material").Material, millerIndices: import("@mat3ra/esse/dist/js/types").Coordinate3DSchema, numberOfLayers?: number, vx?: number, vy?: number) => import("./surface").SlabConfigSchema;
->>>>>>> b67d5f75
     };
     supercell: {
         generateConfig: (material: import("../types").MaterialInterface, supercellMatrix: import("@mat3ra/esse/dist/js/types").Matrix3X3Schema) => {
@@ -118,324 +11,9 @@
         generateNewBasisWithinSupercell: (basis: import("../basis/basis").Basis | import("../basis/constrained_basis").ConstrainedBasis, cell: import("../cell/cell").Cell, supercell: import("../cell/cell").Cell, supercellMatrix: import("@mat3ra/esse/dist/js/types").Matrix3X3Schema) => import("../basis/basis").Basis;
     };
     material: {
-<<<<<<< HEAD
-        scaleOneLatticeVector: (material: {
-            _json: import("../material").MaterialSchemaJSON;
-            toJSON(): import("../types").MaterialJSON;
-            src: import("@mat3ra/esse/dist/js/types").FileSourceSchema | undefined;
-            updateFormula(): void;
-            isNonPeriodic: boolean;
-            getDerivedPropertyByName(name: string): {
-                name?: "volume" | undefined;
-                units?: "angstrom^3" | undefined;
-                value: number;
-            } | {
-                name?: "density" | undefined;
-                units?: "g/cm^3" | undefined;
-                value: number;
-            } | {
-                pointGroupSymbol?: string | undefined;
-                spaceGroupSymbol?: string | undefined;
-                tolerance?: {
-                    units?: "angstrom" | undefined;
-                    value: number;
-                } | undefined;
-                name?: "symmetry" | undefined;
-            } | {
-                name?: "elemental_ratio" | undefined;
-                value: number;
-                element?: string | undefined;
-            } | {
-                name?: "p-norm" | undefined;
-                degree?: number | undefined;
-                value: number;
-            } | {
-                name?: "inchi" | undefined;
-                value: string;
-            } | {
-                name?: "inchi_key" | undefined;
-                value: string;
-            } | undefined;
-            getDerivedProperties(): import("@mat3ra/esse/dist/js/types").DerivedPropertiesSchema;
-            readonly formula: string;
-            readonly unitCellFormula: string;
-            unsetFileProps(): void;
-            setBasis(textOrObject: string | import("../basis/basis").BasisConfig, format?: string | undefined, unitz?: string | undefined): void;
-            setBasisConstraints(constraints: import("../constraints/constraints").Constraint[]): void;
-            setBasisConstraintsFromArrayOfObjects(constraints: import("@mat3ra/esse/dist/js/types").AtomicConstraintsSchema): void;
-            readonly basis: import("../material").OptionallyConstrainedBasisConfig;
-            readonly Basis: import("../basis/constrained_basis").ConstrainedBasis;
-            readonly uniqueElements: string[];
-            lattice: import("@mat3ra/esse/dist/js/types").LatticeSchema;
-            readonly Lattice: import("../lattice/lattice").Lattice;
-            getInchiStringForHash(): string;
-            calculateHash(salt?: string, isScaled?: boolean, bypassNonPeriodicCheck?: boolean): string;
-            hash: string;
-            readonly scaledHash: string;
-            toCrystal(): void;
-            toCartesian(): void;
-            getBasisAsXyz(fractional?: boolean): string;
-            getAsQEFormat(): string;
-            getAsPOSCAR(ignoreOriginal?: boolean, omitConstraints?: boolean): string;
-            getACopyWithConventionalCell(): any;
-            getConsistencyChecks(): import("@mat3ra/esse/dist/js/types").ConsistencyCheck[];
-            getBasisConsistencyChecks(): import("@mat3ra/esse/dist/js/types").ConsistencyCheck[];
-            prop<T = undefined>(name: string, defaultValue: T): T;
-            prop<T_1 = undefined>(name: string): T_1 | undefined;
-            setProp(name: string, value: unknown): void;
-            unsetProp(name: string): void;
-            setProps(json?: import("@mat3ra/esse/dist/js/esse/types").AnyObject | undefined): any;
-            toJSONSafe(exclude?: string[] | undefined): import("@mat3ra/esse/dist/js/esse/types").AnyObject;
-            toJSONQuick(exclude?: string[] | undefined): import("@mat3ra/esse/dist/js/esse/types").AnyObject;
-            clone(extraContext?: object | undefined): any;
-            validate(): void;
-            clean(config: import("@mat3ra/esse/dist/js/esse/types").AnyObject): import("@mat3ra/esse/dist/js/esse/types").AnyObject;
-            isValid(): boolean;
-            readonly cls: string;
-            getClsName(): string;
-            getAsEntityReference(byIdOnly: true): {
-                _id: string;
-            };
-            getAsEntityReference(byIdOnly?: false | undefined): Required<import("@mat3ra/esse/dist/js/types").EntityReferenceSchema>;
-            getEntityByName(entities: import("@mat3ra/code/dist/js/entity/in_memory").InMemoryEntity[], entity: string, name: string): import("@mat3ra/code/dist/js/entity/in_memory").InMemoryEntity;
-            id: string;
-            _id: string;
-            schemaVersion: string;
-            systemName: string;
-            readonly slug: string;
-            readonly isSystemEntity: boolean;
-            isDefault: boolean;
-            setName(name: string): void;
-            name: string;
-            updateMetadata(object: object): void;
-            metadata: object;
-            addConsistencyChecks(array: import("@mat3ra/esse/dist/js/types").ConsistencyCheck[]): void;
-            consistencyChecks: import("@mat3ra/esse/dist/js/types").ConsistencyCheck[];
-        } & import("@mat3ra/code/dist/js/entity/in_memory").InMemoryEntity & {
-            isDefault: boolean;
-        } & {
-            setName(name: string): void;
-            name: string;
-        } & {
-            updateMetadata(object: object): void;
-            metadata: object;
-        } & {
-            addConsistencyChecks(array: import("@mat3ra/esse/dist/js/types").ConsistencyCheck[]): void;
-            consistencyChecks: import("@mat3ra/esse/dist/js/types").ConsistencyCheck[];
-        }, key?: "a" | "b" | "c", factor?: number) => void;
-        scaleLatticeToMakeNonPeriodic: (material: {
-            _json: import("../material").MaterialSchemaJSON;
-            toJSON(): import("../types").MaterialJSON;
-            src: import("@mat3ra/esse/dist/js/types").FileSourceSchema | undefined;
-            updateFormula(): void;
-            isNonPeriodic: boolean;
-            getDerivedPropertyByName(name: string): {
-                name?: "volume" | undefined;
-                units?: "angstrom^3" | undefined;
-                value: number;
-            } | {
-                name?: "density" | undefined;
-                units?: "g/cm^3" | undefined;
-                value: number;
-            } | {
-                pointGroupSymbol?: string | undefined;
-                spaceGroupSymbol?: string | undefined;
-                tolerance?: {
-                    units?: "angstrom" | undefined;
-                    value: number;
-                } | undefined;
-                name?: "symmetry" | undefined;
-            } | {
-                name?: "elemental_ratio" | undefined;
-                value: number;
-                element?: string | undefined;
-            } | {
-                name?: "p-norm" | undefined;
-                degree?: number | undefined;
-                value: number;
-            } | {
-                name?: "inchi" | undefined;
-                value: string;
-            } | {
-                name?: "inchi_key" | undefined;
-                value: string;
-            } | undefined;
-            getDerivedProperties(): import("@mat3ra/esse/dist/js/types").DerivedPropertiesSchema;
-            readonly formula: string;
-            readonly unitCellFormula: string;
-            unsetFileProps(): void;
-            setBasis(textOrObject: string | import("../basis/basis").BasisConfig, format?: string | undefined, unitz?: string | undefined): void;
-            setBasisConstraints(constraints: import("../constraints/constraints").Constraint[]): void;
-            setBasisConstraintsFromArrayOfObjects(constraints: import("@mat3ra/esse/dist/js/types").AtomicConstraintsSchema): void;
-            readonly basis: import("../material").OptionallyConstrainedBasisConfig;
-            readonly Basis: import("../basis/constrained_basis").ConstrainedBasis;
-            readonly uniqueElements: string[];
-            lattice: import("@mat3ra/esse/dist/js/types").LatticeSchema;
-            readonly Lattice: import("../lattice/lattice").Lattice;
-            getInchiStringForHash(): string;
-            calculateHash(salt?: string, isScaled?: boolean, bypassNonPeriodicCheck?: boolean): string;
-            hash: string;
-            readonly scaledHash: string;
-            toCrystal(): void;
-            toCartesian(): void;
-            getBasisAsXyz(fractional?: boolean): string;
-            getAsQEFormat(): string;
-            getAsPOSCAR(ignoreOriginal?: boolean, omitConstraints?: boolean): string;
-            getACopyWithConventionalCell(): any;
-            getConsistencyChecks(): import("@mat3ra/esse/dist/js/types").ConsistencyCheck[];
-            getBasisConsistencyChecks(): import("@mat3ra/esse/dist/js/types").ConsistencyCheck[];
-            prop<T = undefined>(name: string, defaultValue: T): T;
-            prop<T_1 = undefined>(name: string): T_1 | undefined;
-            setProp(name: string, value: unknown): void;
-            unsetProp(name: string): void;
-            setProps(json?: import("@mat3ra/esse/dist/js/esse/types").AnyObject | undefined): any;
-            toJSONSafe(exclude?: string[] | undefined): import("@mat3ra/esse/dist/js/esse/types").AnyObject;
-            toJSONQuick(exclude?: string[] | undefined): import("@mat3ra/esse/dist/js/esse/types").AnyObject;
-            clone(extraContext?: object | undefined): any;
-            validate(): void;
-            clean(config: import("@mat3ra/esse/dist/js/esse/types").AnyObject): import("@mat3ra/esse/dist/js/esse/types").AnyObject;
-            isValid(): boolean;
-            readonly cls: string;
-            getClsName(): string;
-            getAsEntityReference(byIdOnly: true): {
-                _id: string;
-            };
-            getAsEntityReference(byIdOnly?: false | undefined): Required<import("@mat3ra/esse/dist/js/types").EntityReferenceSchema>;
-            getEntityByName(entities: import("@mat3ra/code/dist/js/entity/in_memory").InMemoryEntity[], entity: string, name: string): import("@mat3ra/code/dist/js/entity/in_memory").InMemoryEntity;
-            id: string;
-            _id: string;
-            schemaVersion: string;
-            systemName: string;
-            readonly slug: string;
-            readonly isSystemEntity: boolean;
-            isDefault: boolean;
-            setName(name: string): void;
-            name: string;
-            updateMetadata(object: object): void;
-            metadata: object;
-            addConsistencyChecks(array: import("@mat3ra/esse/dist/js/types").ConsistencyCheck[]): void;
-            consistencyChecks: import("@mat3ra/esse/dist/js/types").ConsistencyCheck[];
-        } & import("@mat3ra/code/dist/js/entity/in_memory").InMemoryEntity & {
-            isDefault: boolean;
-        } & {
-            setName(name: string): void;
-            name: string;
-        } & {
-            updateMetadata(object: object): void;
-            metadata: object;
-        } & {
-            addConsistencyChecks(array: import("@mat3ra/esse/dist/js/types").ConsistencyCheck[]): void;
-            consistencyChecks: import("@mat3ra/esse/dist/js/types").ConsistencyCheck[];
-        }) => void;
-        translateAtomsToCenter: (material: {
-            _json: import("../material").MaterialSchemaJSON;
-            toJSON(): import("../types").MaterialJSON;
-            src: import("@mat3ra/esse/dist/js/types").FileSourceSchema | undefined;
-            updateFormula(): void;
-            isNonPeriodic: boolean;
-            getDerivedPropertyByName(name: string): {
-                name?: "volume" | undefined;
-                units?: "angstrom^3" | undefined;
-                value: number;
-            } | {
-                name?: "density" | undefined;
-                units?: "g/cm^3" | undefined;
-                value: number;
-            } | {
-                pointGroupSymbol?: string | undefined;
-                spaceGroupSymbol?: string | undefined;
-                tolerance?: {
-                    units?: "angstrom" | undefined;
-                    value: number;
-                } | undefined;
-                name?: "symmetry" | undefined;
-            } | {
-                name?: "elemental_ratio" | undefined;
-                value: number;
-                element?: string | undefined;
-            } | {
-                name?: "p-norm" | undefined;
-                degree?: number | undefined;
-                value: number;
-            } | {
-                name?: "inchi" | undefined;
-                value: string;
-            } | {
-                name?: "inchi_key" | undefined;
-                value: string;
-            } | undefined;
-            getDerivedProperties(): import("@mat3ra/esse/dist/js/types").DerivedPropertiesSchema;
-            readonly formula: string;
-            readonly unitCellFormula: string;
-            unsetFileProps(): void;
-            setBasis(textOrObject: string | import("../basis/basis").BasisConfig, format?: string | undefined, unitz?: string | undefined): void;
-            setBasisConstraints(constraints: import("../constraints/constraints").Constraint[]): void;
-            setBasisConstraintsFromArrayOfObjects(constraints: import("@mat3ra/esse/dist/js/types").AtomicConstraintsSchema): void;
-            readonly basis: import("../material").OptionallyConstrainedBasisConfig;
-            readonly Basis: import("../basis/constrained_basis").ConstrainedBasis;
-            readonly uniqueElements: string[];
-            lattice: import("@mat3ra/esse/dist/js/types").LatticeSchema;
-            readonly Lattice: import("../lattice/lattice").Lattice;
-            getInchiStringForHash(): string;
-            calculateHash(salt?: string, isScaled?: boolean, bypassNonPeriodicCheck?: boolean): string;
-            hash: string;
-            readonly scaledHash: string;
-            toCrystal(): void;
-            toCartesian(): void;
-            getBasisAsXyz(fractional?: boolean): string;
-            getAsQEFormat(): string;
-            getAsPOSCAR(ignoreOriginal?: boolean, omitConstraints?: boolean): string;
-            getACopyWithConventionalCell(): any;
-            getConsistencyChecks(): import("@mat3ra/esse/dist/js/types").ConsistencyCheck[];
-            getBasisConsistencyChecks(): import("@mat3ra/esse/dist/js/types").ConsistencyCheck[];
-            prop<T = undefined>(name: string, defaultValue: T): T;
-            prop<T_1 = undefined>(name: string): T_1 | undefined;
-            setProp(name: string, value: unknown): void;
-            unsetProp(name: string): void;
-            setProps(json?: import("@mat3ra/esse/dist/js/esse/types").AnyObject | undefined): any;
-            toJSONSafe(exclude?: string[] | undefined): import("@mat3ra/esse/dist/js/esse/types").AnyObject;
-            toJSONQuick(exclude?: string[] | undefined): import("@mat3ra/esse/dist/js/esse/types").AnyObject;
-            clone(extraContext?: object | undefined): any;
-            validate(): void;
-            clean(config: import("@mat3ra/esse/dist/js/esse/types").AnyObject): import("@mat3ra/esse/dist/js/esse/types").AnyObject;
-            isValid(): boolean;
-            readonly cls: string;
-            getClsName(): string;
-            getAsEntityReference(byIdOnly: true): {
-                _id: string;
-            };
-            getAsEntityReference(byIdOnly?: false | undefined): Required<import("@mat3ra/esse/dist/js/types").EntityReferenceSchema>;
-            getEntityByName(entities: import("@mat3ra/code/dist/js/entity/in_memory").InMemoryEntity[], entity: string, name: string): import("@mat3ra/code/dist/js/entity/in_memory").InMemoryEntity;
-            id: string;
-            _id: string;
-            schemaVersion: string;
-            systemName: string;
-            readonly slug: string;
-            readonly isSystemEntity: boolean;
-            isDefault: boolean;
-            setName(name: string): void;
-            name: string;
-            updateMetadata(object: object): void;
-            metadata: object;
-            addConsistencyChecks(array: import("@mat3ra/esse/dist/js/types").ConsistencyCheck[]): void;
-            consistencyChecks: import("@mat3ra/esse/dist/js/types").ConsistencyCheck[];
-        } & import("@mat3ra/code/dist/js/entity/in_memory").InMemoryEntity & {
-            isDefault: boolean;
-        } & {
-            setName(name: string): void;
-            name: string;
-        } & {
-            updateMetadata(object: object): void;
-            metadata: object;
-        } & {
-            addConsistencyChecks(array: import("@mat3ra/esse/dist/js/types").ConsistencyCheck[]): void;
-            consistencyChecks: import("@mat3ra/esse/dist/js/types").ConsistencyCheck[];
-        }) => void;
-=======
         scaleOneLatticeVector: (material: import("../material").Material, key?: "a" | "b" | "c", factor?: number) => void;
         scaleLatticeToMakeNonPeriodic: (material: import("../material").Material) => void;
         translateAtomsToCenter: (material: import("../material").Material) => void;
->>>>>>> b67d5f75
     };
     basis: {
         repeat: (basis: import("../basis/basis").Basis, repetitions: number[]) => import("../basis/basis").Basis;
