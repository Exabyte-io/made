declare const _default: {
    surface: {
<<<<<<< HEAD
        generateConfig: (material: import("../material").Material, millerIndices: import("@mat3ra/esse/dist/js/types").Coordinate3DSchema, numberOfLayers?: number, vx?: number, vy?: number) => import("./surface").SlabConfigSchema;
=======
        generateConfig: (material: {
            _json: import("../material").MaterialSchemaJSON;
            toJSON(): import("../types").MaterialJSON;
            src: import("@mat3ra/esse/dist/js/types").FileSourceSchema | undefined;
            updateFormula(): void;
            isNonPeriodic: boolean;
            getDerivedPropertyByName(name: string): {
                name?: "volume" | undefined;
                units?: "angstrom^3" | undefined;
                value: number;
            } | {
                name?: "density" | undefined;
                units?: "g/cm^3" | undefined;
                value: number;
            } | {
                pointGroupSymbol?: string | undefined;
                spaceGroupSymbol?: string | undefined;
                tolerance?: {
                    units?: "angstrom" | undefined;
                    value: number;
                } | undefined;
                name?: "symmetry" | undefined;
            } | {
                name?: "elemental_ratio" | undefined;
                value: number;
                element?: string | undefined;
            } | {
                name?: "p-norm" | undefined;
                degree?: number | undefined;
                value: number;
            } | {
                name?: "inchi" | undefined;
                value: string;
            } | {
                name?: "inchi_key" | undefined;
                value: string;
            } | undefined;
            getDerivedProperties(): import("@mat3ra/esse/dist/js/types").DerivedPropertiesSchema;
            readonly formula: string;
            readonly unitCellFormula: string;
            unsetFileProps(): void;
            setBasis(textOrObject: string | import("../basis/basis").BasisConfig, format?: string | undefined, unitz?: string | undefined): void;
            setBasisConstraints(constraints: import("../constraints/constraints").Constraint[]): void;
            setBasisConstraintsFromArrayOfObjects(constraints: import("@mat3ra/esse/dist/js/types").AtomicConstraintsSchema): void;
            readonly basis: import("../material").OptionallyConstrainedBasisConfig;
            readonly Basis: import("../basis/constrained_basis").ConstrainedBasis;
            readonly uniqueElements: string[];
            lattice: import("@mat3ra/esse/dist/js/types").LatticeSchema;
            readonly Lattice: import("../lattice/lattice").Lattice;
            getInchiStringForHash(): string;
            calculateHash(salt?: string, isScaled?: boolean, bypassNonPeriodicCheck?: boolean): string;
            hash: string;
            readonly scaledHash: string;
            toCrystal(): void;
            toCartesian(): void;
            getBasisAsXyz(fractional?: boolean): string;
            getAsQEFormat(): string;
            getAsPOSCAR(ignoreOriginal?: boolean, omitConstraints?: boolean): string;
            getACopyWithConventionalCell(): any;
            getConsistencyChecks(): import("@mat3ra/esse/dist/js/types").ConsistencyCheck[];
            getBasisConsistencyChecks(): import("@mat3ra/esse/dist/js/types").ConsistencyCheck[];
            consistencyChecks: import("@mat3ra/esse/dist/js/types").ConsistencyCheck[];
            addConsistencyChecks(array: import("@mat3ra/esse/dist/js/types").ConsistencyCheck[]): void;
            prop: {
                <T = undefined>(name: string, defaultValue: T): T;
                <T_1 = undefined>(name: string): T_1 | undefined;
            } & {
                <T_2 = undefined>(name: string, defaultValue: T_2): T_2;
                <T_3 = undefined>(name: string): T_3 | undefined;
            } & {
                <T_4 = undefined>(name: string, defaultValue: T_4): T_4;
                <T_5 = undefined>(name: string): T_5 | undefined;
            } & {
                <T_6 = undefined>(name: string, defaultValue: T_6): T_6;
                <T_7 = undefined>(name: string): T_7 | undefined;
            } & {
                <T_8 = undefined>(name: string, defaultValue: T_8): T_8;
                <T_9 = undefined>(name: string): T_9 | undefined;
            };
            setProp: ((name: string, value: unknown) => void) & ((name: string, value: unknown) => void) & ((name: string, value: unknown) => void) & ((name: string, value: unknown) => void) & ((name: string, value: unknown) => void);
            unsetProp: ((name: string) => void) & ((name: string) => void) & ((name: string) => void) & ((name: string) => void) & ((name: string) => void);
            setProps: ((json?: import("@mat3ra/esse/dist/js/esse/types").AnyObject | undefined) => any) & ((json?: import("@mat3ra/esse/dist/js/esse/types").AnyObject | undefined) => any) & ((json?: import("@mat3ra/esse/dist/js/esse/types").AnyObject | undefined) => any) & ((json?: import("@mat3ra/esse/dist/js/esse/types").AnyObject | undefined) => any) & ((json?: import("@mat3ra/esse/dist/js/esse/types").AnyObject | undefined) => any);
            toJSONSafe: ((exclude?: string[] | undefined) => import("@mat3ra/esse/dist/js/esse/types").AnyObject) & ((exclude?: string[] | undefined) => import("@mat3ra/esse/dist/js/esse/types").AnyObject) & ((exclude?: string[] | undefined) => import("@mat3ra/esse/dist/js/esse/types").AnyObject) & ((exclude?: string[] | undefined) => import("@mat3ra/esse/dist/js/esse/types").AnyObject) & ((exclude?: string[] | undefined) => import("@mat3ra/esse/dist/js/esse/types").AnyObject);
            toJSONQuick: ((exclude?: string[] | undefined) => import("@mat3ra/esse/dist/js/esse/types").AnyObject) & ((exclude?: string[] | undefined) => import("@mat3ra/esse/dist/js/esse/types").AnyObject) & ((exclude?: string[] | undefined) => import("@mat3ra/esse/dist/js/esse/types").AnyObject) & ((exclude?: string[] | undefined) => import("@mat3ra/esse/dist/js/esse/types").AnyObject) & ((exclude?: string[] | undefined) => import("@mat3ra/esse/dist/js/esse/types").AnyObject);
            clone: ((extraContext?: object | undefined) => any) & ((extraContext?: object | undefined) => any) & ((extraContext?: object | undefined) => any) & ((extraContext?: object | undefined) => any) & ((extraContext?: object | undefined) => any);
            validate: (() => void) & (() => void) & (() => void) & (() => void) & (() => void);
            clean: ((config: import("@mat3ra/esse/dist/js/esse/types").AnyObject) => import("@mat3ra/esse/dist/js/esse/types").AnyObject) & ((config: import("@mat3ra/esse/dist/js/esse/types").AnyObject) => import("@mat3ra/esse/dist/js/esse/types").AnyObject) & ((config: import("@mat3ra/esse/dist/js/esse/types").AnyObject) => import("@mat3ra/esse/dist/js/esse/types").AnyObject) & ((config: import("@mat3ra/esse/dist/js/esse/types").AnyObject) => import("@mat3ra/esse/dist/js/esse/types").AnyObject) & ((config: import("@mat3ra/esse/dist/js/esse/types").AnyObject) => import("@mat3ra/esse/dist/js/esse/types").AnyObject);
            isValid: (() => boolean) & (() => boolean) & (() => boolean) & (() => boolean) & (() => boolean);
            readonly cls: string;
            getClsName: (() => string) & (() => string) & (() => string) & (() => string) & (() => string);
            getAsEntityReference: {
                (byIdOnly: true): {
                    _id: string;
                };
                (byIdOnly: false): Required<import("@mat3ra/esse/dist/js/types").EntityReferenceSchema>;
            } & {
                (byIdOnly: true): {
                    _id: string;
                };
                (byIdOnly: false): Required<import("@mat3ra/esse/dist/js/types").EntityReferenceSchema>;
            } & {
                (byIdOnly: true): {
                    _id: string;
                };
                (byIdOnly: false): Required<import("@mat3ra/esse/dist/js/types").EntityReferenceSchema>;
            } & {
                (byIdOnly: true): {
                    _id: string;
                };
                (byIdOnly: false): Required<import("@mat3ra/esse/dist/js/types").EntityReferenceSchema>;
            } & {
                (byIdOnly: true): {
                    _id: string;
                };
                (byIdOnly: false): Required<import("@mat3ra/esse/dist/js/types").EntityReferenceSchema>;
            };
            getEntityByName: ((entities: import("@mat3ra/code/dist/js/entity/in_memory").InMemoryEntity[], entity: string, name: string) => import("@mat3ra/code/dist/js/entity/in_memory").InMemoryEntity) & ((entities: import("@mat3ra/code/dist/js/entity/in_memory").InMemoryEntity[], entity: string, name: string) => import("@mat3ra/code/dist/js/entity/in_memory").InMemoryEntity) & ((entities: import("@mat3ra/code/dist/js/entity/in_memory").InMemoryEntity[], entity: string, name: string) => import("@mat3ra/code/dist/js/entity/in_memory").InMemoryEntity) & ((entities: import("@mat3ra/code/dist/js/entity/in_memory").InMemoryEntity[], entity: string, name: string) => import("@mat3ra/code/dist/js/entity/in_memory").InMemoryEntity) & ((entities: import("@mat3ra/code/dist/js/entity/in_memory").InMemoryEntity[], entity: string, name: string) => import("@mat3ra/code/dist/js/entity/in_memory").InMemoryEntity);
            id: string;
            _id: string;
            schemaVersion: string;
            systemName: string;
            readonly slug: string;
            readonly isSystemEntity: boolean;
            metadata: object;
            updateMetadata(object: object): void;
            name: string;
            setName(name: string): void;
            readonly isDefault: boolean;
        } & {
            consistencyChecks: import("@mat3ra/esse/dist/js/types").ConsistencyCheck[];
            addConsistencyChecks(array: import("@mat3ra/esse/dist/js/types").ConsistencyCheck[]): void;
            _json: import("@mat3ra/esse/dist/js/esse/types").AnyObject;
            prop<T = undefined>(name: string, defaultValue: T): T;
            prop<T_1 = undefined>(name: string): T_1 | undefined;
            setProp(name: string, value: unknown): void;
            unsetProp(name: string): void;
            setProps(json?: import("@mat3ra/esse/dist/js/esse/types").AnyObject | undefined): any;
            toJSON(exclude?: string[] | undefined): import("@mat3ra/esse/dist/js/esse/types").AnyObject;
            toJSONSafe(exclude?: string[] | undefined): import("@mat3ra/esse/dist/js/esse/types").AnyObject;
            toJSONQuick(exclude?: string[] | undefined): import("@mat3ra/esse/dist/js/esse/types").AnyObject;
            clone(extraContext?: object | undefined): any;
            validate(): void;
            clean(config: import("@mat3ra/esse/dist/js/esse/types").AnyObject): import("@mat3ra/esse/dist/js/esse/types").AnyObject;
            isValid(): boolean;
            readonly cls: string;
            getClsName(): string;
            getAsEntityReference(byIdOnly: true): {
                _id: string;
            };
            getAsEntityReference(byIdOnly: false): Required<import("@mat3ra/esse/dist/js/types").EntityReferenceSchema>;
            getEntityByName(entities: import("@mat3ra/code/dist/js/entity/in_memory").InMemoryEntity[], entity: string, name: string): import("@mat3ra/code/dist/js/entity/in_memory").InMemoryEntity;
            id: string;
            _id: string;
            schemaVersion: string;
            systemName: string;
            readonly slug: string;
            readonly isSystemEntity: boolean;
        } & {
            metadata: object;
            updateMetadata(object: object): void;
            _json: import("@mat3ra/esse/dist/js/esse/types").AnyObject;
            prop<T_2 = undefined>(name: string, defaultValue: T_2): T_2;
            prop<T_3 = undefined>(name: string): T_3 | undefined;
            setProp(name: string, value: unknown): void;
            unsetProp(name: string): void;
            setProps(json?: import("@mat3ra/esse/dist/js/esse/types").AnyObject | undefined): any;
            toJSON(exclude?: string[] | undefined): import("@mat3ra/esse/dist/js/esse/types").AnyObject;
            toJSONSafe(exclude?: string[] | undefined): import("@mat3ra/esse/dist/js/esse/types").AnyObject;
            toJSONQuick(exclude?: string[] | undefined): import("@mat3ra/esse/dist/js/esse/types").AnyObject;
            clone(extraContext?: object | undefined): any;
            validate(): void;
            clean(config: import("@mat3ra/esse/dist/js/esse/types").AnyObject): import("@mat3ra/esse/dist/js/esse/types").AnyObject;
            isValid(): boolean;
            readonly cls: string;
            getClsName(): string;
            getAsEntityReference(byIdOnly: true): {
                _id: string;
            };
            getAsEntityReference(byIdOnly: false): Required<import("@mat3ra/esse/dist/js/types").EntityReferenceSchema>;
            getEntityByName(entities: import("@mat3ra/code/dist/js/entity/in_memory").InMemoryEntity[], entity: string, name: string): import("@mat3ra/code/dist/js/entity/in_memory").InMemoryEntity;
            id: string;
            _id: string;
            schemaVersion: string;
            systemName: string;
            readonly slug: string;
            readonly isSystemEntity: boolean;
        } & {
            name: string;
            setName(name: string): void;
            _json: import("@mat3ra/esse/dist/js/esse/types").AnyObject;
            prop<T_4 = undefined>(name: string, defaultValue: T_4): T_4;
            prop<T_5 = undefined>(name: string): T_5 | undefined;
            setProp(name: string, value: unknown): void;
            unsetProp(name: string): void;
            setProps(json?: import("@mat3ra/esse/dist/js/esse/types").AnyObject | undefined): any;
            toJSON(exclude?: string[] | undefined): import("@mat3ra/esse/dist/js/esse/types").AnyObject;
            toJSONSafe(exclude?: string[] | undefined): import("@mat3ra/esse/dist/js/esse/types").AnyObject;
            toJSONQuick(exclude?: string[] | undefined): import("@mat3ra/esse/dist/js/esse/types").AnyObject;
            clone(extraContext?: object | undefined): any;
            validate(): void;
            clean(config: import("@mat3ra/esse/dist/js/esse/types").AnyObject): import("@mat3ra/esse/dist/js/esse/types").AnyObject;
            isValid(): boolean;
            readonly cls: string;
            getClsName(): string;
            getAsEntityReference(byIdOnly: true): {
                _id: string;
            };
            getAsEntityReference(byIdOnly: false): Required<import("@mat3ra/esse/dist/js/types").EntityReferenceSchema>;
            getEntityByName(entities: import("@mat3ra/code/dist/js/entity/in_memory").InMemoryEntity[], entity: string, name: string): import("@mat3ra/code/dist/js/entity/in_memory").InMemoryEntity;
            id: string;
            _id: string;
            schemaVersion: string;
            systemName: string;
            readonly slug: string;
            readonly isSystemEntity: boolean;
        } & {
            readonly isDefault: boolean;
            _json: import("@mat3ra/esse/dist/js/esse/types").AnyObject;
            prop<T_6 = undefined>(name: string, defaultValue: T_6): T_6;
            prop<T_7 = undefined>(name: string): T_7 | undefined;
            setProp(name: string, value: unknown): void;
            unsetProp(name: string): void;
            setProps(json?: import("@mat3ra/esse/dist/js/esse/types").AnyObject | undefined): any;
            toJSON(exclude?: string[] | undefined): import("@mat3ra/esse/dist/js/esse/types").AnyObject;
            toJSONSafe(exclude?: string[] | undefined): import("@mat3ra/esse/dist/js/esse/types").AnyObject;
            toJSONQuick(exclude?: string[] | undefined): import("@mat3ra/esse/dist/js/esse/types").AnyObject;
            clone(extraContext?: object | undefined): any;
            validate(): void;
            clean(config: import("@mat3ra/esse/dist/js/esse/types").AnyObject): import("@mat3ra/esse/dist/js/esse/types").AnyObject;
            isValid(): boolean;
            readonly cls: string;
            getClsName(): string;
            getAsEntityReference(byIdOnly: true): {
                _id: string;
            };
            getAsEntityReference(byIdOnly: false): Required<import("@mat3ra/esse/dist/js/types").EntityReferenceSchema>;
            getEntityByName(entities: import("@mat3ra/code/dist/js/entity/in_memory").InMemoryEntity[], entity: string, name: string): import("@mat3ra/code/dist/js/entity/in_memory").InMemoryEntity;
            id: string;
            _id: string;
            schemaVersion: string;
            systemName: string;
            readonly slug: string;
            readonly isSystemEntity: boolean;
        } & import("@mat3ra/code/dist/js/entity/in_memory").InMemoryEntity, millerIndices: import("@mat3ra/esse/dist/js/types").Coordinate3DSchema, numberOfLayers?: number, vx?: number, vy?: number) => import("./surface").SlabConfigSchema;
>>>>>>> 1bf55dfa
    };
    supercell: {
        generateConfig: (material: import("../types").MaterialInterface, supercellMatrix: import("@mat3ra/esse/dist/js/types").Matrix3X3Schema) => {
            name: string;
            basis: import("@mat3ra/esse/dist/js/types").BasisSchema;
            lattice: import("@mat3ra/esse/dist/js/types").LatticeSchema;
        };
        generateNewBasisWithinSupercell: (basis: import("../basis/basis").Basis | import("../basis/constrained_basis").ConstrainedBasis, cell: import("../cell/cell").Cell, supercell: import("../cell/cell").Cell, supercellMatrix: import("@mat3ra/esse/dist/js/types").Matrix3X3Schema) => import("../basis/basis").Basis;
    };
    material: {
<<<<<<< HEAD
        scaleOneLatticeVector: (material: import("../material").Material, key?: "a" | "b" | "c", factor?: number) => void;
        scaleLatticeToMakeNonPeriodic: (material: import("../material").Material) => void;
        getBasisConfigTranslatedToCenter: (material: import("../material").Material) => void;
=======
        scaleOneLatticeVector: (material: {
            _json: import("../material").MaterialSchemaJSON;
            toJSON(): import("../types").MaterialJSON;
            src: import("@mat3ra/esse/dist/js/types").FileSourceSchema | undefined;
            updateFormula(): void;
            isNonPeriodic: boolean;
            getDerivedPropertyByName(name: string): {
                name?: "volume" | undefined;
                units?: "angstrom^3" | undefined;
                value: number;
            } | {
                name?: "density" | undefined;
                units?: "g/cm^3" | undefined;
                value: number;
            } | {
                pointGroupSymbol?: string | undefined;
                spaceGroupSymbol?: string | undefined;
                tolerance?: {
                    units?: "angstrom" | undefined;
                    value: number;
                } | undefined;
                name?: "symmetry" | undefined;
            } | {
                name?: "elemental_ratio" | undefined;
                value: number;
                element?: string | undefined;
            } | {
                name?: "p-norm" | undefined;
                degree?: number | undefined;
                value: number;
            } | {
                name?: "inchi" | undefined;
                value: string;
            } | {
                name?: "inchi_key" | undefined;
                value: string;
            } | undefined;
            getDerivedProperties(): import("@mat3ra/esse/dist/js/types").DerivedPropertiesSchema;
            readonly formula: string;
            readonly unitCellFormula: string;
            unsetFileProps(): void;
            setBasis(textOrObject: string | import("../basis/basis").BasisConfig, format?: string | undefined, unitz?: string | undefined): void;
            setBasisConstraints(constraints: import("../constraints/constraints").Constraint[]): void;
            setBasisConstraintsFromArrayOfObjects(constraints: import("@mat3ra/esse/dist/js/types").AtomicConstraintsSchema): void;
            readonly basis: import("../material").OptionallyConstrainedBasisConfig;
            readonly Basis: import("../basis/constrained_basis").ConstrainedBasis;
            readonly uniqueElements: string[];
            lattice: import("@mat3ra/esse/dist/js/types").LatticeSchema;
            readonly Lattice: import("../lattice/lattice").Lattice;
            getInchiStringForHash(): string;
            calculateHash(salt?: string, isScaled?: boolean, bypassNonPeriodicCheck?: boolean): string;
            hash: string;
            readonly scaledHash: string;
            toCrystal(): void;
            toCartesian(): void;
            getBasisAsXyz(fractional?: boolean): string;
            getAsQEFormat(): string;
            getAsPOSCAR(ignoreOriginal?: boolean, omitConstraints?: boolean): string;
            getACopyWithConventionalCell(): any;
            getConsistencyChecks(): import("@mat3ra/esse/dist/js/types").ConsistencyCheck[];
            getBasisConsistencyChecks(): import("@mat3ra/esse/dist/js/types").ConsistencyCheck[];
            consistencyChecks: import("@mat3ra/esse/dist/js/types").ConsistencyCheck[];
            addConsistencyChecks(array: import("@mat3ra/esse/dist/js/types").ConsistencyCheck[]): void;
            prop: {
                <T = undefined>(name: string, defaultValue: T): T;
                <T_1 = undefined>(name: string): T_1 | undefined;
            } & {
                <T_2 = undefined>(name: string, defaultValue: T_2): T_2;
                <T_3 = undefined>(name: string): T_3 | undefined;
            } & {
                <T_4 = undefined>(name: string, defaultValue: T_4): T_4;
                <T_5 = undefined>(name: string): T_5 | undefined;
            } & {
                <T_6 = undefined>(name: string, defaultValue: T_6): T_6;
                <T_7 = undefined>(name: string): T_7 | undefined;
            } & {
                <T_8 = undefined>(name: string, defaultValue: T_8): T_8;
                <T_9 = undefined>(name: string): T_9 | undefined;
            };
            setProp: ((name: string, value: unknown) => void) & ((name: string, value: unknown) => void) & ((name: string, value: unknown) => void) & ((name: string, value: unknown) => void) & ((name: string, value: unknown) => void);
            unsetProp: ((name: string) => void) & ((name: string) => void) & ((name: string) => void) & ((name: string) => void) & ((name: string) => void);
            setProps: ((json?: import("@mat3ra/esse/dist/js/esse/types").AnyObject | undefined) => any) & ((json?: import("@mat3ra/esse/dist/js/esse/types").AnyObject | undefined) => any) & ((json?: import("@mat3ra/esse/dist/js/esse/types").AnyObject | undefined) => any) & ((json?: import("@mat3ra/esse/dist/js/esse/types").AnyObject | undefined) => any) & ((json?: import("@mat3ra/esse/dist/js/esse/types").AnyObject | undefined) => any);
            toJSONSafe: ((exclude?: string[] | undefined) => import("@mat3ra/esse/dist/js/esse/types").AnyObject) & ((exclude?: string[] | undefined) => import("@mat3ra/esse/dist/js/esse/types").AnyObject) & ((exclude?: string[] | undefined) => import("@mat3ra/esse/dist/js/esse/types").AnyObject) & ((exclude?: string[] | undefined) => import("@mat3ra/esse/dist/js/esse/types").AnyObject) & ((exclude?: string[] | undefined) => import("@mat3ra/esse/dist/js/esse/types").AnyObject);
            toJSONQuick: ((exclude?: string[] | undefined) => import("@mat3ra/esse/dist/js/esse/types").AnyObject) & ((exclude?: string[] | undefined) => import("@mat3ra/esse/dist/js/esse/types").AnyObject) & ((exclude?: string[] | undefined) => import("@mat3ra/esse/dist/js/esse/types").AnyObject) & ((exclude?: string[] | undefined) => import("@mat3ra/esse/dist/js/esse/types").AnyObject) & ((exclude?: string[] | undefined) => import("@mat3ra/esse/dist/js/esse/types").AnyObject);
            clone: ((extraContext?: object | undefined) => any) & ((extraContext?: object | undefined) => any) & ((extraContext?: object | undefined) => any) & ((extraContext?: object | undefined) => any) & ((extraContext?: object | undefined) => any);
            validate: (() => void) & (() => void) & (() => void) & (() => void) & (() => void);
            clean: ((config: import("@mat3ra/esse/dist/js/esse/types").AnyObject) => import("@mat3ra/esse/dist/js/esse/types").AnyObject) & ((config: import("@mat3ra/esse/dist/js/esse/types").AnyObject) => import("@mat3ra/esse/dist/js/esse/types").AnyObject) & ((config: import("@mat3ra/esse/dist/js/esse/types").AnyObject) => import("@mat3ra/esse/dist/js/esse/types").AnyObject) & ((config: import("@mat3ra/esse/dist/js/esse/types").AnyObject) => import("@mat3ra/esse/dist/js/esse/types").AnyObject) & ((config: import("@mat3ra/esse/dist/js/esse/types").AnyObject) => import("@mat3ra/esse/dist/js/esse/types").AnyObject);
            isValid: (() => boolean) & (() => boolean) & (() => boolean) & (() => boolean) & (() => boolean);
            readonly cls: string;
            getClsName: (() => string) & (() => string) & (() => string) & (() => string) & (() => string);
            getAsEntityReference: {
                (byIdOnly: true): {
                    _id: string;
                };
                (byIdOnly: false): Required<import("@mat3ra/esse/dist/js/types").EntityReferenceSchema>;
            } & {
                (byIdOnly: true): {
                    _id: string;
                };
                (byIdOnly: false): Required<import("@mat3ra/esse/dist/js/types").EntityReferenceSchema>;
            } & {
                (byIdOnly: true): {
                    _id: string;
                };
                (byIdOnly: false): Required<import("@mat3ra/esse/dist/js/types").EntityReferenceSchema>;
            } & {
                (byIdOnly: true): {
                    _id: string;
                };
                (byIdOnly: false): Required<import("@mat3ra/esse/dist/js/types").EntityReferenceSchema>;
            } & {
                (byIdOnly: true): {
                    _id: string;
                };
                (byIdOnly: false): Required<import("@mat3ra/esse/dist/js/types").EntityReferenceSchema>;
            };
            getEntityByName: ((entities: import("@mat3ra/code/dist/js/entity/in_memory").InMemoryEntity[], entity: string, name: string) => import("@mat3ra/code/dist/js/entity/in_memory").InMemoryEntity) & ((entities: import("@mat3ra/code/dist/js/entity/in_memory").InMemoryEntity[], entity: string, name: string) => import("@mat3ra/code/dist/js/entity/in_memory").InMemoryEntity) & ((entities: import("@mat3ra/code/dist/js/entity/in_memory").InMemoryEntity[], entity: string, name: string) => import("@mat3ra/code/dist/js/entity/in_memory").InMemoryEntity) & ((entities: import("@mat3ra/code/dist/js/entity/in_memory").InMemoryEntity[], entity: string, name: string) => import("@mat3ra/code/dist/js/entity/in_memory").InMemoryEntity) & ((entities: import("@mat3ra/code/dist/js/entity/in_memory").InMemoryEntity[], entity: string, name: string) => import("@mat3ra/code/dist/js/entity/in_memory").InMemoryEntity);
            id: string;
            _id: string;
            schemaVersion: string;
            systemName: string;
            readonly slug: string;
            readonly isSystemEntity: boolean;
            metadata: object;
            updateMetadata(object: object): void;
            name: string;
            setName(name: string): void;
            readonly isDefault: boolean;
        } & {
            consistencyChecks: import("@mat3ra/esse/dist/js/types").ConsistencyCheck[];
            addConsistencyChecks(array: import("@mat3ra/esse/dist/js/types").ConsistencyCheck[]): void;
            _json: import("@mat3ra/esse/dist/js/esse/types").AnyObject;
            prop<T = undefined>(name: string, defaultValue: T): T;
            prop<T_1 = undefined>(name: string): T_1 | undefined;
            setProp(name: string, value: unknown): void;
            unsetProp(name: string): void;
            setProps(json?: import("@mat3ra/esse/dist/js/esse/types").AnyObject | undefined): any;
            toJSON(exclude?: string[] | undefined): import("@mat3ra/esse/dist/js/esse/types").AnyObject;
            toJSONSafe(exclude?: string[] | undefined): import("@mat3ra/esse/dist/js/esse/types").AnyObject;
            toJSONQuick(exclude?: string[] | undefined): import("@mat3ra/esse/dist/js/esse/types").AnyObject;
            clone(extraContext?: object | undefined): any;
            validate(): void;
            clean(config: import("@mat3ra/esse/dist/js/esse/types").AnyObject): import("@mat3ra/esse/dist/js/esse/types").AnyObject;
            isValid(): boolean;
            readonly cls: string;
            getClsName(): string;
            getAsEntityReference(byIdOnly: true): {
                _id: string;
            };
            getAsEntityReference(byIdOnly: false): Required<import("@mat3ra/esse/dist/js/types").EntityReferenceSchema>;
            getEntityByName(entities: import("@mat3ra/code/dist/js/entity/in_memory").InMemoryEntity[], entity: string, name: string): import("@mat3ra/code/dist/js/entity/in_memory").InMemoryEntity;
            id: string;
            _id: string;
            schemaVersion: string;
            systemName: string;
            readonly slug: string;
            readonly isSystemEntity: boolean;
        } & {
            metadata: object;
            updateMetadata(object: object): void;
            _json: import("@mat3ra/esse/dist/js/esse/types").AnyObject;
            prop<T_2 = undefined>(name: string, defaultValue: T_2): T_2;
            prop<T_3 = undefined>(name: string): T_3 | undefined;
            setProp(name: string, value: unknown): void;
            unsetProp(name: string): void;
            setProps(json?: import("@mat3ra/esse/dist/js/esse/types").AnyObject | undefined): any;
            toJSON(exclude?: string[] | undefined): import("@mat3ra/esse/dist/js/esse/types").AnyObject;
            toJSONSafe(exclude?: string[] | undefined): import("@mat3ra/esse/dist/js/esse/types").AnyObject;
            toJSONQuick(exclude?: string[] | undefined): import("@mat3ra/esse/dist/js/esse/types").AnyObject;
            clone(extraContext?: object | undefined): any;
            validate(): void;
            clean(config: import("@mat3ra/esse/dist/js/esse/types").AnyObject): import("@mat3ra/esse/dist/js/esse/types").AnyObject;
            isValid(): boolean;
            readonly cls: string;
            getClsName(): string;
            getAsEntityReference(byIdOnly: true): {
                _id: string;
            };
            getAsEntityReference(byIdOnly: false): Required<import("@mat3ra/esse/dist/js/types").EntityReferenceSchema>;
            getEntityByName(entities: import("@mat3ra/code/dist/js/entity/in_memory").InMemoryEntity[], entity: string, name: string): import("@mat3ra/code/dist/js/entity/in_memory").InMemoryEntity;
            id: string;
            _id: string;
            schemaVersion: string;
            systemName: string;
            readonly slug: string;
            readonly isSystemEntity: boolean;
        } & {
            name: string;
            setName(name: string): void;
            _json: import("@mat3ra/esse/dist/js/esse/types").AnyObject;
            prop<T_4 = undefined>(name: string, defaultValue: T_4): T_4;
            prop<T_5 = undefined>(name: string): T_5 | undefined;
            setProp(name: string, value: unknown): void;
            unsetProp(name: string): void;
            setProps(json?: import("@mat3ra/esse/dist/js/esse/types").AnyObject | undefined): any;
            toJSON(exclude?: string[] | undefined): import("@mat3ra/esse/dist/js/esse/types").AnyObject;
            toJSONSafe(exclude?: string[] | undefined): import("@mat3ra/esse/dist/js/esse/types").AnyObject;
            toJSONQuick(exclude?: string[] | undefined): import("@mat3ra/esse/dist/js/esse/types").AnyObject;
            clone(extraContext?: object | undefined): any;
            validate(): void;
            clean(config: import("@mat3ra/esse/dist/js/esse/types").AnyObject): import("@mat3ra/esse/dist/js/esse/types").AnyObject;
            isValid(): boolean;
            readonly cls: string;
            getClsName(): string;
            getAsEntityReference(byIdOnly: true): {
                _id: string;
            };
            getAsEntityReference(byIdOnly: false): Required<import("@mat3ra/esse/dist/js/types").EntityReferenceSchema>;
            getEntityByName(entities: import("@mat3ra/code/dist/js/entity/in_memory").InMemoryEntity[], entity: string, name: string): import("@mat3ra/code/dist/js/entity/in_memory").InMemoryEntity;
            id: string;
            _id: string;
            schemaVersion: string;
            systemName: string;
            readonly slug: string;
            readonly isSystemEntity: boolean;
        } & {
            readonly isDefault: boolean;
            _json: import("@mat3ra/esse/dist/js/esse/types").AnyObject;
            prop<T_6 = undefined>(name: string, defaultValue: T_6): T_6;
            prop<T_7 = undefined>(name: string): T_7 | undefined;
            setProp(name: string, value: unknown): void;
            unsetProp(name: string): void;
            setProps(json?: import("@mat3ra/esse/dist/js/esse/types").AnyObject | undefined): any;
            toJSON(exclude?: string[] | undefined): import("@mat3ra/esse/dist/js/esse/types").AnyObject;
            toJSONSafe(exclude?: string[] | undefined): import("@mat3ra/esse/dist/js/esse/types").AnyObject;
            toJSONQuick(exclude?: string[] | undefined): import("@mat3ra/esse/dist/js/esse/types").AnyObject;
            clone(extraContext?: object | undefined): any;
            validate(): void;
            clean(config: import("@mat3ra/esse/dist/js/esse/types").AnyObject): import("@mat3ra/esse/dist/js/esse/types").AnyObject;
            isValid(): boolean;
            readonly cls: string;
            getClsName(): string;
            getAsEntityReference(byIdOnly: true): {
                _id: string;
            };
            getAsEntityReference(byIdOnly: false): Required<import("@mat3ra/esse/dist/js/types").EntityReferenceSchema>;
            getEntityByName(entities: import("@mat3ra/code/dist/js/entity/in_memory").InMemoryEntity[], entity: string, name: string): import("@mat3ra/code/dist/js/entity/in_memory").InMemoryEntity;
            id: string;
            _id: string;
            schemaVersion: string;
            systemName: string;
            readonly slug: string;
            readonly isSystemEntity: boolean;
        } & import("@mat3ra/code/dist/js/entity/in_memory").InMemoryEntity, key?: "a" | "b" | "c", factor?: number) => void;
        scaleLatticeToMakeNonPeriodic: (material: {
            _json: import("../material").MaterialSchemaJSON;
            toJSON(): import("../types").MaterialJSON;
            src: import("@mat3ra/esse/dist/js/types").FileSourceSchema | undefined;
            updateFormula(): void;
            isNonPeriodic: boolean;
            getDerivedPropertyByName(name: string): {
                name?: "volume" | undefined;
                units?: "angstrom^3" | undefined;
                value: number;
            } | {
                name?: "density" | undefined;
                units?: "g/cm^3" | undefined;
                value: number;
            } | {
                pointGroupSymbol?: string | undefined;
                spaceGroupSymbol?: string | undefined;
                tolerance?: {
                    units?: "angstrom" | undefined;
                    value: number;
                } | undefined;
                name?: "symmetry" | undefined;
            } | {
                name?: "elemental_ratio" | undefined;
                value: number;
                element?: string | undefined;
            } | {
                name?: "p-norm" | undefined;
                degree?: number | undefined;
                value: number;
            } | {
                name?: "inchi" | undefined;
                value: string;
            } | {
                name?: "inchi_key" | undefined;
                value: string;
            } | undefined;
            getDerivedProperties(): import("@mat3ra/esse/dist/js/types").DerivedPropertiesSchema;
            readonly formula: string;
            readonly unitCellFormula: string;
            unsetFileProps(): void;
            setBasis(textOrObject: string | import("../basis/basis").BasisConfig, format?: string | undefined, unitz?: string | undefined): void;
            setBasisConstraints(constraints: import("../constraints/constraints").Constraint[]): void;
            setBasisConstraintsFromArrayOfObjects(constraints: import("@mat3ra/esse/dist/js/types").AtomicConstraintsSchema): void;
            readonly basis: import("../material").OptionallyConstrainedBasisConfig;
            readonly Basis: import("../basis/constrained_basis").ConstrainedBasis;
            readonly uniqueElements: string[];
            lattice: import("@mat3ra/esse/dist/js/types").LatticeSchema;
            readonly Lattice: import("../lattice/lattice").Lattice;
            getInchiStringForHash(): string;
            calculateHash(salt?: string, isScaled?: boolean, bypassNonPeriodicCheck?: boolean): string;
            hash: string;
            readonly scaledHash: string;
            toCrystal(): void;
            toCartesian(): void;
            getBasisAsXyz(fractional?: boolean): string;
            getAsQEFormat(): string;
            getAsPOSCAR(ignoreOriginal?: boolean, omitConstraints?: boolean): string;
            getACopyWithConventionalCell(): any;
            getConsistencyChecks(): import("@mat3ra/esse/dist/js/types").ConsistencyCheck[];
            getBasisConsistencyChecks(): import("@mat3ra/esse/dist/js/types").ConsistencyCheck[];
            consistencyChecks: import("@mat3ra/esse/dist/js/types").ConsistencyCheck[];
            addConsistencyChecks(array: import("@mat3ra/esse/dist/js/types").ConsistencyCheck[]): void;
            prop: {
                <T = undefined>(name: string, defaultValue: T): T;
                <T_1 = undefined>(name: string): T_1 | undefined;
            } & {
                <T_2 = undefined>(name: string, defaultValue: T_2): T_2;
                <T_3 = undefined>(name: string): T_3 | undefined;
            } & {
                <T_4 = undefined>(name: string, defaultValue: T_4): T_4;
                <T_5 = undefined>(name: string): T_5 | undefined;
            } & {
                <T_6 = undefined>(name: string, defaultValue: T_6): T_6;
                <T_7 = undefined>(name: string): T_7 | undefined;
            } & {
                <T_8 = undefined>(name: string, defaultValue: T_8): T_8;
                <T_9 = undefined>(name: string): T_9 | undefined;
            };
            setProp: ((name: string, value: unknown) => void) & ((name: string, value: unknown) => void) & ((name: string, value: unknown) => void) & ((name: string, value: unknown) => void) & ((name: string, value: unknown) => void);
            unsetProp: ((name: string) => void) & ((name: string) => void) & ((name: string) => void) & ((name: string) => void) & ((name: string) => void);
            setProps: ((json?: import("@mat3ra/esse/dist/js/esse/types").AnyObject | undefined) => any) & ((json?: import("@mat3ra/esse/dist/js/esse/types").AnyObject | undefined) => any) & ((json?: import("@mat3ra/esse/dist/js/esse/types").AnyObject | undefined) => any) & ((json?: import("@mat3ra/esse/dist/js/esse/types").AnyObject | undefined) => any) & ((json?: import("@mat3ra/esse/dist/js/esse/types").AnyObject | undefined) => any);
            toJSONSafe: ((exclude?: string[] | undefined) => import("@mat3ra/esse/dist/js/esse/types").AnyObject) & ((exclude?: string[] | undefined) => import("@mat3ra/esse/dist/js/esse/types").AnyObject) & ((exclude?: string[] | undefined) => import("@mat3ra/esse/dist/js/esse/types").AnyObject) & ((exclude?: string[] | undefined) => import("@mat3ra/esse/dist/js/esse/types").AnyObject) & ((exclude?: string[] | undefined) => import("@mat3ra/esse/dist/js/esse/types").AnyObject);
            toJSONQuick: ((exclude?: string[] | undefined) => import("@mat3ra/esse/dist/js/esse/types").AnyObject) & ((exclude?: string[] | undefined) => import("@mat3ra/esse/dist/js/esse/types").AnyObject) & ((exclude?: string[] | undefined) => import("@mat3ra/esse/dist/js/esse/types").AnyObject) & ((exclude?: string[] | undefined) => import("@mat3ra/esse/dist/js/esse/types").AnyObject) & ((exclude?: string[] | undefined) => import("@mat3ra/esse/dist/js/esse/types").AnyObject);
            clone: ((extraContext?: object | undefined) => any) & ((extraContext?: object | undefined) => any) & ((extraContext?: object | undefined) => any) & ((extraContext?: object | undefined) => any) & ((extraContext?: object | undefined) => any);
            validate: (() => void) & (() => void) & (() => void) & (() => void) & (() => void);
            clean: ((config: import("@mat3ra/esse/dist/js/esse/types").AnyObject) => import("@mat3ra/esse/dist/js/esse/types").AnyObject) & ((config: import("@mat3ra/esse/dist/js/esse/types").AnyObject) => import("@mat3ra/esse/dist/js/esse/types").AnyObject) & ((config: import("@mat3ra/esse/dist/js/esse/types").AnyObject) => import("@mat3ra/esse/dist/js/esse/types").AnyObject) & ((config: import("@mat3ra/esse/dist/js/esse/types").AnyObject) => import("@mat3ra/esse/dist/js/esse/types").AnyObject) & ((config: import("@mat3ra/esse/dist/js/esse/types").AnyObject) => import("@mat3ra/esse/dist/js/esse/types").AnyObject);
            isValid: (() => boolean) & (() => boolean) & (() => boolean) & (() => boolean) & (() => boolean);
            readonly cls: string;
            getClsName: (() => string) & (() => string) & (() => string) & (() => string) & (() => string);
            getAsEntityReference: {
                (byIdOnly: true): {
                    _id: string;
                };
                (byIdOnly: false): Required<import("@mat3ra/esse/dist/js/types").EntityReferenceSchema>;
            } & {
                (byIdOnly: true): {
                    _id: string;
                };
                (byIdOnly: false): Required<import("@mat3ra/esse/dist/js/types").EntityReferenceSchema>;
            } & {
                (byIdOnly: true): {
                    _id: string;
                };
                (byIdOnly: false): Required<import("@mat3ra/esse/dist/js/types").EntityReferenceSchema>;
            } & {
                (byIdOnly: true): {
                    _id: string;
                };
                (byIdOnly: false): Required<import("@mat3ra/esse/dist/js/types").EntityReferenceSchema>;
            } & {
                (byIdOnly: true): {
                    _id: string;
                };
                (byIdOnly: false): Required<import("@mat3ra/esse/dist/js/types").EntityReferenceSchema>;
            };
            getEntityByName: ((entities: import("@mat3ra/code/dist/js/entity/in_memory").InMemoryEntity[], entity: string, name: string) => import("@mat3ra/code/dist/js/entity/in_memory").InMemoryEntity) & ((entities: import("@mat3ra/code/dist/js/entity/in_memory").InMemoryEntity[], entity: string, name: string) => import("@mat3ra/code/dist/js/entity/in_memory").InMemoryEntity) & ((entities: import("@mat3ra/code/dist/js/entity/in_memory").InMemoryEntity[], entity: string, name: string) => import("@mat3ra/code/dist/js/entity/in_memory").InMemoryEntity) & ((entities: import("@mat3ra/code/dist/js/entity/in_memory").InMemoryEntity[], entity: string, name: string) => import("@mat3ra/code/dist/js/entity/in_memory").InMemoryEntity) & ((entities: import("@mat3ra/code/dist/js/entity/in_memory").InMemoryEntity[], entity: string, name: string) => import("@mat3ra/code/dist/js/entity/in_memory").InMemoryEntity);
            id: string;
            _id: string;
            schemaVersion: string;
            systemName: string;
            readonly slug: string;
            readonly isSystemEntity: boolean;
            metadata: object;
            updateMetadata(object: object): void;
            name: string;
            setName(name: string): void;
            readonly isDefault: boolean;
        } & {
            consistencyChecks: import("@mat3ra/esse/dist/js/types").ConsistencyCheck[];
            addConsistencyChecks(array: import("@mat3ra/esse/dist/js/types").ConsistencyCheck[]): void;
            _json: import("@mat3ra/esse/dist/js/esse/types").AnyObject;
            prop<T = undefined>(name: string, defaultValue: T): T;
            prop<T_1 = undefined>(name: string): T_1 | undefined;
            setProp(name: string, value: unknown): void;
            unsetProp(name: string): void;
            setProps(json?: import("@mat3ra/esse/dist/js/esse/types").AnyObject | undefined): any;
            toJSON(exclude?: string[] | undefined): import("@mat3ra/esse/dist/js/esse/types").AnyObject;
            toJSONSafe(exclude?: string[] | undefined): import("@mat3ra/esse/dist/js/esse/types").AnyObject;
            toJSONQuick(exclude?: string[] | undefined): import("@mat3ra/esse/dist/js/esse/types").AnyObject;
            clone(extraContext?: object | undefined): any;
            validate(): void;
            clean(config: import("@mat3ra/esse/dist/js/esse/types").AnyObject): import("@mat3ra/esse/dist/js/esse/types").AnyObject;
            isValid(): boolean;
            readonly cls: string;
            getClsName(): string;
            getAsEntityReference(byIdOnly: true): {
                _id: string;
            };
            getAsEntityReference(byIdOnly: false): Required<import("@mat3ra/esse/dist/js/types").EntityReferenceSchema>;
            getEntityByName(entities: import("@mat3ra/code/dist/js/entity/in_memory").InMemoryEntity[], entity: string, name: string): import("@mat3ra/code/dist/js/entity/in_memory").InMemoryEntity;
            id: string;
            _id: string;
            schemaVersion: string;
            systemName: string;
            readonly slug: string;
            readonly isSystemEntity: boolean;
        } & {
            metadata: object;
            updateMetadata(object: object): void;
            _json: import("@mat3ra/esse/dist/js/esse/types").AnyObject;
            prop<T_2 = undefined>(name: string, defaultValue: T_2): T_2;
            prop<T_3 = undefined>(name: string): T_3 | undefined;
            setProp(name: string, value: unknown): void;
            unsetProp(name: string): void;
            setProps(json?: import("@mat3ra/esse/dist/js/esse/types").AnyObject | undefined): any;
            toJSON(exclude?: string[] | undefined): import("@mat3ra/esse/dist/js/esse/types").AnyObject;
            toJSONSafe(exclude?: string[] | undefined): import("@mat3ra/esse/dist/js/esse/types").AnyObject;
            toJSONQuick(exclude?: string[] | undefined): import("@mat3ra/esse/dist/js/esse/types").AnyObject;
            clone(extraContext?: object | undefined): any;
            validate(): void;
            clean(config: import("@mat3ra/esse/dist/js/esse/types").AnyObject): import("@mat3ra/esse/dist/js/esse/types").AnyObject;
            isValid(): boolean;
            readonly cls: string;
            getClsName(): string;
            getAsEntityReference(byIdOnly: true): {
                _id: string;
            };
            getAsEntityReference(byIdOnly: false): Required<import("@mat3ra/esse/dist/js/types").EntityReferenceSchema>;
            getEntityByName(entities: import("@mat3ra/code/dist/js/entity/in_memory").InMemoryEntity[], entity: string, name: string): import("@mat3ra/code/dist/js/entity/in_memory").InMemoryEntity;
            id: string;
            _id: string;
            schemaVersion: string;
            systemName: string;
            readonly slug: string;
            readonly isSystemEntity: boolean;
        } & {
            name: string;
            setName(name: string): void;
            _json: import("@mat3ra/esse/dist/js/esse/types").AnyObject;
            prop<T_4 = undefined>(name: string, defaultValue: T_4): T_4;
            prop<T_5 = undefined>(name: string): T_5 | undefined;
            setProp(name: string, value: unknown): void;
            unsetProp(name: string): void;
            setProps(json?: import("@mat3ra/esse/dist/js/esse/types").AnyObject | undefined): any;
            toJSON(exclude?: string[] | undefined): import("@mat3ra/esse/dist/js/esse/types").AnyObject;
            toJSONSafe(exclude?: string[] | undefined): import("@mat3ra/esse/dist/js/esse/types").AnyObject;
            toJSONQuick(exclude?: string[] | undefined): import("@mat3ra/esse/dist/js/esse/types").AnyObject;
            clone(extraContext?: object | undefined): any;
            validate(): void;
            clean(config: import("@mat3ra/esse/dist/js/esse/types").AnyObject): import("@mat3ra/esse/dist/js/esse/types").AnyObject;
            isValid(): boolean;
            readonly cls: string;
            getClsName(): string;
            getAsEntityReference(byIdOnly: true): {
                _id: string;
            };
            getAsEntityReference(byIdOnly: false): Required<import("@mat3ra/esse/dist/js/types").EntityReferenceSchema>;
            getEntityByName(entities: import("@mat3ra/code/dist/js/entity/in_memory").InMemoryEntity[], entity: string, name: string): import("@mat3ra/code/dist/js/entity/in_memory").InMemoryEntity;
            id: string;
            _id: string;
            schemaVersion: string;
            systemName: string;
            readonly slug: string;
            readonly isSystemEntity: boolean;
        } & {
            readonly isDefault: boolean;
            _json: import("@mat3ra/esse/dist/js/esse/types").AnyObject;
            prop<T_6 = undefined>(name: string, defaultValue: T_6): T_6;
            prop<T_7 = undefined>(name: string): T_7 | undefined;
            setProp(name: string, value: unknown): void;
            unsetProp(name: string): void;
            setProps(json?: import("@mat3ra/esse/dist/js/esse/types").AnyObject | undefined): any;
            toJSON(exclude?: string[] | undefined): import("@mat3ra/esse/dist/js/esse/types").AnyObject;
            toJSONSafe(exclude?: string[] | undefined): import("@mat3ra/esse/dist/js/esse/types").AnyObject;
            toJSONQuick(exclude?: string[] | undefined): import("@mat3ra/esse/dist/js/esse/types").AnyObject;
            clone(extraContext?: object | undefined): any;
            validate(): void;
            clean(config: import("@mat3ra/esse/dist/js/esse/types").AnyObject): import("@mat3ra/esse/dist/js/esse/types").AnyObject;
            isValid(): boolean;
            readonly cls: string;
            getClsName(): string;
            getAsEntityReference(byIdOnly: true): {
                _id: string;
            };
            getAsEntityReference(byIdOnly: false): Required<import("@mat3ra/esse/dist/js/types").EntityReferenceSchema>;
            getEntityByName(entities: import("@mat3ra/code/dist/js/entity/in_memory").InMemoryEntity[], entity: string, name: string): import("@mat3ra/code/dist/js/entity/in_memory").InMemoryEntity;
            id: string;
            _id: string;
            schemaVersion: string;
            systemName: string;
            readonly slug: string;
            readonly isSystemEntity: boolean;
        } & import("@mat3ra/code/dist/js/entity/in_memory").InMemoryEntity) => void;
        translateAtomsToCenter: (material: {
            _json: import("../material").MaterialSchemaJSON;
            toJSON(): import("../types").MaterialJSON;
            src: import("@mat3ra/esse/dist/js/types").FileSourceSchema | undefined;
            updateFormula(): void;
            isNonPeriodic: boolean;
            getDerivedPropertyByName(name: string): {
                name?: "volume" | undefined;
                units?: "angstrom^3" | undefined;
                value: number;
            } | {
                name?: "density" | undefined;
                units?: "g/cm^3" | undefined;
                value: number;
            } | {
                pointGroupSymbol?: string | undefined;
                spaceGroupSymbol?: string | undefined;
                tolerance?: {
                    units?: "angstrom" | undefined;
                    value: number;
                } | undefined;
                name?: "symmetry" | undefined;
            } | {
                name?: "elemental_ratio" | undefined;
                value: number;
                element?: string | undefined;
            } | {
                name?: "p-norm" | undefined;
                degree?: number | undefined;
                value: number;
            } | {
                name?: "inchi" | undefined;
                value: string;
            } | {
                name?: "inchi_key" | undefined;
                value: string;
            } | undefined;
            getDerivedProperties(): import("@mat3ra/esse/dist/js/types").DerivedPropertiesSchema;
            readonly formula: string;
            readonly unitCellFormula: string;
            unsetFileProps(): void;
            setBasis(textOrObject: string | import("../basis/basis").BasisConfig, format?: string | undefined, unitz?: string | undefined): void;
            setBasisConstraints(constraints: import("../constraints/constraints").Constraint[]): void;
            setBasisConstraintsFromArrayOfObjects(constraints: import("@mat3ra/esse/dist/js/types").AtomicConstraintsSchema): void;
            readonly basis: import("../material").OptionallyConstrainedBasisConfig;
            readonly Basis: import("../basis/constrained_basis").ConstrainedBasis;
            readonly uniqueElements: string[];
            lattice: import("@mat3ra/esse/dist/js/types").LatticeSchema;
            readonly Lattice: import("../lattice/lattice").Lattice;
            getInchiStringForHash(): string;
            calculateHash(salt?: string, isScaled?: boolean, bypassNonPeriodicCheck?: boolean): string;
            hash: string;
            readonly scaledHash: string;
            toCrystal(): void;
            toCartesian(): void;
            getBasisAsXyz(fractional?: boolean): string;
            getAsQEFormat(): string;
            getAsPOSCAR(ignoreOriginal?: boolean, omitConstraints?: boolean): string;
            getACopyWithConventionalCell(): any;
            getConsistencyChecks(): import("@mat3ra/esse/dist/js/types").ConsistencyCheck[];
            getBasisConsistencyChecks(): import("@mat3ra/esse/dist/js/types").ConsistencyCheck[];
            consistencyChecks: import("@mat3ra/esse/dist/js/types").ConsistencyCheck[];
            addConsistencyChecks(array: import("@mat3ra/esse/dist/js/types").ConsistencyCheck[]): void;
            prop: {
                <T = undefined>(name: string, defaultValue: T): T;
                <T_1 = undefined>(name: string): T_1 | undefined;
            } & {
                <T_2 = undefined>(name: string, defaultValue: T_2): T_2;
                <T_3 = undefined>(name: string): T_3 | undefined;
            } & {
                <T_4 = undefined>(name: string, defaultValue: T_4): T_4;
                <T_5 = undefined>(name: string): T_5 | undefined;
            } & {
                <T_6 = undefined>(name: string, defaultValue: T_6): T_6;
                <T_7 = undefined>(name: string): T_7 | undefined;
            } & {
                <T_8 = undefined>(name: string, defaultValue: T_8): T_8;
                <T_9 = undefined>(name: string): T_9 | undefined;
            };
            setProp: ((name: string, value: unknown) => void) & ((name: string, value: unknown) => void) & ((name: string, value: unknown) => void) & ((name: string, value: unknown) => void) & ((name: string, value: unknown) => void);
            unsetProp: ((name: string) => void) & ((name: string) => void) & ((name: string) => void) & ((name: string) => void) & ((name: string) => void);
            setProps: ((json?: import("@mat3ra/esse/dist/js/esse/types").AnyObject | undefined) => any) & ((json?: import("@mat3ra/esse/dist/js/esse/types").AnyObject | undefined) => any) & ((json?: import("@mat3ra/esse/dist/js/esse/types").AnyObject | undefined) => any) & ((json?: import("@mat3ra/esse/dist/js/esse/types").AnyObject | undefined) => any) & ((json?: import("@mat3ra/esse/dist/js/esse/types").AnyObject | undefined) => any);
            toJSONSafe: ((exclude?: string[] | undefined) => import("@mat3ra/esse/dist/js/esse/types").AnyObject) & ((exclude?: string[] | undefined) => import("@mat3ra/esse/dist/js/esse/types").AnyObject) & ((exclude?: string[] | undefined) => import("@mat3ra/esse/dist/js/esse/types").AnyObject) & ((exclude?: string[] | undefined) => import("@mat3ra/esse/dist/js/esse/types").AnyObject) & ((exclude?: string[] | undefined) => import("@mat3ra/esse/dist/js/esse/types").AnyObject);
            toJSONQuick: ((exclude?: string[] | undefined) => import("@mat3ra/esse/dist/js/esse/types").AnyObject) & ((exclude?: string[] | undefined) => import("@mat3ra/esse/dist/js/esse/types").AnyObject) & ((exclude?: string[] | undefined) => import("@mat3ra/esse/dist/js/esse/types").AnyObject) & ((exclude?: string[] | undefined) => import("@mat3ra/esse/dist/js/esse/types").AnyObject) & ((exclude?: string[] | undefined) => import("@mat3ra/esse/dist/js/esse/types").AnyObject);
            clone: ((extraContext?: object | undefined) => any) & ((extraContext?: object | undefined) => any) & ((extraContext?: object | undefined) => any) & ((extraContext?: object | undefined) => any) & ((extraContext?: object | undefined) => any);
            validate: (() => void) & (() => void) & (() => void) & (() => void) & (() => void);
            clean: ((config: import("@mat3ra/esse/dist/js/esse/types").AnyObject) => import("@mat3ra/esse/dist/js/esse/types").AnyObject) & ((config: import("@mat3ra/esse/dist/js/esse/types").AnyObject) => import("@mat3ra/esse/dist/js/esse/types").AnyObject) & ((config: import("@mat3ra/esse/dist/js/esse/types").AnyObject) => import("@mat3ra/esse/dist/js/esse/types").AnyObject) & ((config: import("@mat3ra/esse/dist/js/esse/types").AnyObject) => import("@mat3ra/esse/dist/js/esse/types").AnyObject) & ((config: import("@mat3ra/esse/dist/js/esse/types").AnyObject) => import("@mat3ra/esse/dist/js/esse/types").AnyObject);
            isValid: (() => boolean) & (() => boolean) & (() => boolean) & (() => boolean) & (() => boolean);
            readonly cls: string;
            getClsName: (() => string) & (() => string) & (() => string) & (() => string) & (() => string);
            getAsEntityReference: {
                (byIdOnly: true): {
                    _id: string;
                };
                (byIdOnly: false): Required<import("@mat3ra/esse/dist/js/types").EntityReferenceSchema>;
            } & {
                (byIdOnly: true): {
                    _id: string;
                };
                (byIdOnly: false): Required<import("@mat3ra/esse/dist/js/types").EntityReferenceSchema>;
            } & {
                (byIdOnly: true): {
                    _id: string;
                };
                (byIdOnly: false): Required<import("@mat3ra/esse/dist/js/types").EntityReferenceSchema>;
            } & {
                (byIdOnly: true): {
                    _id: string;
                };
                (byIdOnly: false): Required<import("@mat3ra/esse/dist/js/types").EntityReferenceSchema>;
            } & {
                (byIdOnly: true): {
                    _id: string;
                };
                (byIdOnly: false): Required<import("@mat3ra/esse/dist/js/types").EntityReferenceSchema>;
            };
            getEntityByName: ((entities: import("@mat3ra/code/dist/js/entity/in_memory").InMemoryEntity[], entity: string, name: string) => import("@mat3ra/code/dist/js/entity/in_memory").InMemoryEntity) & ((entities: import("@mat3ra/code/dist/js/entity/in_memory").InMemoryEntity[], entity: string, name: string) => import("@mat3ra/code/dist/js/entity/in_memory").InMemoryEntity) & ((entities: import("@mat3ra/code/dist/js/entity/in_memory").InMemoryEntity[], entity: string, name: string) => import("@mat3ra/code/dist/js/entity/in_memory").InMemoryEntity) & ((entities: import("@mat3ra/code/dist/js/entity/in_memory").InMemoryEntity[], entity: string, name: string) => import("@mat3ra/code/dist/js/entity/in_memory").InMemoryEntity) & ((entities: import("@mat3ra/code/dist/js/entity/in_memory").InMemoryEntity[], entity: string, name: string) => import("@mat3ra/code/dist/js/entity/in_memory").InMemoryEntity);
            id: string;
            _id: string;
            schemaVersion: string;
            systemName: string;
            readonly slug: string;
            readonly isSystemEntity: boolean;
            metadata: object;
            updateMetadata(object: object): void;
            name: string;
            setName(name: string): void;
            readonly isDefault: boolean;
        } & {
            consistencyChecks: import("@mat3ra/esse/dist/js/types").ConsistencyCheck[];
            addConsistencyChecks(array: import("@mat3ra/esse/dist/js/types").ConsistencyCheck[]): void;
            _json: import("@mat3ra/esse/dist/js/esse/types").AnyObject;
            prop<T = undefined>(name: string, defaultValue: T): T;
            prop<T_1 = undefined>(name: string): T_1 | undefined;
            setProp(name: string, value: unknown): void;
            unsetProp(name: string): void;
            setProps(json?: import("@mat3ra/esse/dist/js/esse/types").AnyObject | undefined): any;
            toJSON(exclude?: string[] | undefined): import("@mat3ra/esse/dist/js/esse/types").AnyObject;
            toJSONSafe(exclude?: string[] | undefined): import("@mat3ra/esse/dist/js/esse/types").AnyObject;
            toJSONQuick(exclude?: string[] | undefined): import("@mat3ra/esse/dist/js/esse/types").AnyObject;
            clone(extraContext?: object | undefined): any;
            validate(): void;
            clean(config: import("@mat3ra/esse/dist/js/esse/types").AnyObject): import("@mat3ra/esse/dist/js/esse/types").AnyObject;
            isValid(): boolean;
            readonly cls: string;
            getClsName(): string;
            getAsEntityReference(byIdOnly: true): {
                _id: string;
            };
            getAsEntityReference(byIdOnly: false): Required<import("@mat3ra/esse/dist/js/types").EntityReferenceSchema>;
            getEntityByName(entities: import("@mat3ra/code/dist/js/entity/in_memory").InMemoryEntity[], entity: string, name: string): import("@mat3ra/code/dist/js/entity/in_memory").InMemoryEntity;
            id: string;
            _id: string;
            schemaVersion: string;
            systemName: string;
            readonly slug: string;
            readonly isSystemEntity: boolean;
        } & {
            metadata: object;
            updateMetadata(object: object): void;
            _json: import("@mat3ra/esse/dist/js/esse/types").AnyObject;
            prop<T_2 = undefined>(name: string, defaultValue: T_2): T_2;
            prop<T_3 = undefined>(name: string): T_3 | undefined;
            setProp(name: string, value: unknown): void;
            unsetProp(name: string): void;
            setProps(json?: import("@mat3ra/esse/dist/js/esse/types").AnyObject | undefined): any;
            toJSON(exclude?: string[] | undefined): import("@mat3ra/esse/dist/js/esse/types").AnyObject;
            toJSONSafe(exclude?: string[] | undefined): import("@mat3ra/esse/dist/js/esse/types").AnyObject;
            toJSONQuick(exclude?: string[] | undefined): import("@mat3ra/esse/dist/js/esse/types").AnyObject;
            clone(extraContext?: object | undefined): any;
            validate(): void;
            clean(config: import("@mat3ra/esse/dist/js/esse/types").AnyObject): import("@mat3ra/esse/dist/js/esse/types").AnyObject;
            isValid(): boolean;
            readonly cls: string;
            getClsName(): string;
            getAsEntityReference(byIdOnly: true): {
                _id: string;
            };
            getAsEntityReference(byIdOnly: false): Required<import("@mat3ra/esse/dist/js/types").EntityReferenceSchema>;
            getEntityByName(entities: import("@mat3ra/code/dist/js/entity/in_memory").InMemoryEntity[], entity: string, name: string): import("@mat3ra/code/dist/js/entity/in_memory").InMemoryEntity;
            id: string;
            _id: string;
            schemaVersion: string;
            systemName: string;
            readonly slug: string;
            readonly isSystemEntity: boolean;
        } & {
            name: string;
            setName(name: string): void;
            _json: import("@mat3ra/esse/dist/js/esse/types").AnyObject;
            prop<T_4 = undefined>(name: string, defaultValue: T_4): T_4;
            prop<T_5 = undefined>(name: string): T_5 | undefined;
            setProp(name: string, value: unknown): void;
            unsetProp(name: string): void;
            setProps(json?: import("@mat3ra/esse/dist/js/esse/types").AnyObject | undefined): any;
            toJSON(exclude?: string[] | undefined): import("@mat3ra/esse/dist/js/esse/types").AnyObject;
            toJSONSafe(exclude?: string[] | undefined): import("@mat3ra/esse/dist/js/esse/types").AnyObject;
            toJSONQuick(exclude?: string[] | undefined): import("@mat3ra/esse/dist/js/esse/types").AnyObject;
            clone(extraContext?: object | undefined): any;
            validate(): void;
            clean(config: import("@mat3ra/esse/dist/js/esse/types").AnyObject): import("@mat3ra/esse/dist/js/esse/types").AnyObject;
            isValid(): boolean;
            readonly cls: string;
            getClsName(): string;
            getAsEntityReference(byIdOnly: true): {
                _id: string;
            };
            getAsEntityReference(byIdOnly: false): Required<import("@mat3ra/esse/dist/js/types").EntityReferenceSchema>;
            getEntityByName(entities: import("@mat3ra/code/dist/js/entity/in_memory").InMemoryEntity[], entity: string, name: string): import("@mat3ra/code/dist/js/entity/in_memory").InMemoryEntity;
            id: string;
            _id: string;
            schemaVersion: string;
            systemName: string;
            readonly slug: string;
            readonly isSystemEntity: boolean;
        } & {
            readonly isDefault: boolean;
            _json: import("@mat3ra/esse/dist/js/esse/types").AnyObject;
            prop<T_6 = undefined>(name: string, defaultValue: T_6): T_6;
            prop<T_7 = undefined>(name: string): T_7 | undefined;
            setProp(name: string, value: unknown): void;
            unsetProp(name: string): void;
            setProps(json?: import("@mat3ra/esse/dist/js/esse/types").AnyObject | undefined): any;
            toJSON(exclude?: string[] | undefined): import("@mat3ra/esse/dist/js/esse/types").AnyObject;
            toJSONSafe(exclude?: string[] | undefined): import("@mat3ra/esse/dist/js/esse/types").AnyObject;
            toJSONQuick(exclude?: string[] | undefined): import("@mat3ra/esse/dist/js/esse/types").AnyObject;
            clone(extraContext?: object | undefined): any;
            validate(): void;
            clean(config: import("@mat3ra/esse/dist/js/esse/types").AnyObject): import("@mat3ra/esse/dist/js/esse/types").AnyObject;
            isValid(): boolean;
            readonly cls: string;
            getClsName(): string;
            getAsEntityReference(byIdOnly: true): {
                _id: string;
            };
            getAsEntityReference(byIdOnly: false): Required<import("@mat3ra/esse/dist/js/types").EntityReferenceSchema>;
            getEntityByName(entities: import("@mat3ra/code/dist/js/entity/in_memory").InMemoryEntity[], entity: string, name: string): import("@mat3ra/code/dist/js/entity/in_memory").InMemoryEntity;
            id: string;
            _id: string;
            schemaVersion: string;
            systemName: string;
            readonly slug: string;
            readonly isSystemEntity: boolean;
        } & import("@mat3ra/code/dist/js/entity/in_memory").InMemoryEntity) => void;
>>>>>>> 1bf55dfa
    };
    basis: {
        repeat: (basis: import("../basis/basis").Basis, repetitions: number[]) => import("../basis/basis").Basis;
        interpolate: (initialBasis: import("../basis/basis").Basis, finalBasis: import("../basis/basis").Basis, numberOfSteps?: number) => import("../basis/basis").Basis[];
    };
};
export default _default;<|MERGE_RESOLUTION|>--- conflicted
+++ resolved
@@ -1,253 +1,6 @@
 declare const _default: {
     surface: {
-<<<<<<< HEAD
         generateConfig: (material: import("../material").Material, millerIndices: import("@mat3ra/esse/dist/js/types").Coordinate3DSchema, numberOfLayers?: number, vx?: number, vy?: number) => import("./surface").SlabConfigSchema;
-=======
-        generateConfig: (material: {
-            _json: import("../material").MaterialSchemaJSON;
-            toJSON(): import("../types").MaterialJSON;
-            src: import("@mat3ra/esse/dist/js/types").FileSourceSchema | undefined;
-            updateFormula(): void;
-            isNonPeriodic: boolean;
-            getDerivedPropertyByName(name: string): {
-                name?: "volume" | undefined;
-                units?: "angstrom^3" | undefined;
-                value: number;
-            } | {
-                name?: "density" | undefined;
-                units?: "g/cm^3" | undefined;
-                value: number;
-            } | {
-                pointGroupSymbol?: string | undefined;
-                spaceGroupSymbol?: string | undefined;
-                tolerance?: {
-                    units?: "angstrom" | undefined;
-                    value: number;
-                } | undefined;
-                name?: "symmetry" | undefined;
-            } | {
-                name?: "elemental_ratio" | undefined;
-                value: number;
-                element?: string | undefined;
-            } | {
-                name?: "p-norm" | undefined;
-                degree?: number | undefined;
-                value: number;
-            } | {
-                name?: "inchi" | undefined;
-                value: string;
-            } | {
-                name?: "inchi_key" | undefined;
-                value: string;
-            } | undefined;
-            getDerivedProperties(): import("@mat3ra/esse/dist/js/types").DerivedPropertiesSchema;
-            readonly formula: string;
-            readonly unitCellFormula: string;
-            unsetFileProps(): void;
-            setBasis(textOrObject: string | import("../basis/basis").BasisConfig, format?: string | undefined, unitz?: string | undefined): void;
-            setBasisConstraints(constraints: import("../constraints/constraints").Constraint[]): void;
-            setBasisConstraintsFromArrayOfObjects(constraints: import("@mat3ra/esse/dist/js/types").AtomicConstraintsSchema): void;
-            readonly basis: import("../material").OptionallyConstrainedBasisConfig;
-            readonly Basis: import("../basis/constrained_basis").ConstrainedBasis;
-            readonly uniqueElements: string[];
-            lattice: import("@mat3ra/esse/dist/js/types").LatticeSchema;
-            readonly Lattice: import("../lattice/lattice").Lattice;
-            getInchiStringForHash(): string;
-            calculateHash(salt?: string, isScaled?: boolean, bypassNonPeriodicCheck?: boolean): string;
-            hash: string;
-            readonly scaledHash: string;
-            toCrystal(): void;
-            toCartesian(): void;
-            getBasisAsXyz(fractional?: boolean): string;
-            getAsQEFormat(): string;
-            getAsPOSCAR(ignoreOriginal?: boolean, omitConstraints?: boolean): string;
-            getACopyWithConventionalCell(): any;
-            getConsistencyChecks(): import("@mat3ra/esse/dist/js/types").ConsistencyCheck[];
-            getBasisConsistencyChecks(): import("@mat3ra/esse/dist/js/types").ConsistencyCheck[];
-            consistencyChecks: import("@mat3ra/esse/dist/js/types").ConsistencyCheck[];
-            addConsistencyChecks(array: import("@mat3ra/esse/dist/js/types").ConsistencyCheck[]): void;
-            prop: {
-                <T = undefined>(name: string, defaultValue: T): T;
-                <T_1 = undefined>(name: string): T_1 | undefined;
-            } & {
-                <T_2 = undefined>(name: string, defaultValue: T_2): T_2;
-                <T_3 = undefined>(name: string): T_3 | undefined;
-            } & {
-                <T_4 = undefined>(name: string, defaultValue: T_4): T_4;
-                <T_5 = undefined>(name: string): T_5 | undefined;
-            } & {
-                <T_6 = undefined>(name: string, defaultValue: T_6): T_6;
-                <T_7 = undefined>(name: string): T_7 | undefined;
-            } & {
-                <T_8 = undefined>(name: string, defaultValue: T_8): T_8;
-                <T_9 = undefined>(name: string): T_9 | undefined;
-            };
-            setProp: ((name: string, value: unknown) => void) & ((name: string, value: unknown) => void) & ((name: string, value: unknown) => void) & ((name: string, value: unknown) => void) & ((name: string, value: unknown) => void);
-            unsetProp: ((name: string) => void) & ((name: string) => void) & ((name: string) => void) & ((name: string) => void) & ((name: string) => void);
-            setProps: ((json?: import("@mat3ra/esse/dist/js/esse/types").AnyObject | undefined) => any) & ((json?: import("@mat3ra/esse/dist/js/esse/types").AnyObject | undefined) => any) & ((json?: import("@mat3ra/esse/dist/js/esse/types").AnyObject | undefined) => any) & ((json?: import("@mat3ra/esse/dist/js/esse/types").AnyObject | undefined) => any) & ((json?: import("@mat3ra/esse/dist/js/esse/types").AnyObject | undefined) => any);
-            toJSONSafe: ((exclude?: string[] | undefined) => import("@mat3ra/esse/dist/js/esse/types").AnyObject) & ((exclude?: string[] | undefined) => import("@mat3ra/esse/dist/js/esse/types").AnyObject) & ((exclude?: string[] | undefined) => import("@mat3ra/esse/dist/js/esse/types").AnyObject) & ((exclude?: string[] | undefined) => import("@mat3ra/esse/dist/js/esse/types").AnyObject) & ((exclude?: string[] | undefined) => import("@mat3ra/esse/dist/js/esse/types").AnyObject);
-            toJSONQuick: ((exclude?: string[] | undefined) => import("@mat3ra/esse/dist/js/esse/types").AnyObject) & ((exclude?: string[] | undefined) => import("@mat3ra/esse/dist/js/esse/types").AnyObject) & ((exclude?: string[] | undefined) => import("@mat3ra/esse/dist/js/esse/types").AnyObject) & ((exclude?: string[] | undefined) => import("@mat3ra/esse/dist/js/esse/types").AnyObject) & ((exclude?: string[] | undefined) => import("@mat3ra/esse/dist/js/esse/types").AnyObject);
-            clone: ((extraContext?: object | undefined) => any) & ((extraContext?: object | undefined) => any) & ((extraContext?: object | undefined) => any) & ((extraContext?: object | undefined) => any) & ((extraContext?: object | undefined) => any);
-            validate: (() => void) & (() => void) & (() => void) & (() => void) & (() => void);
-            clean: ((config: import("@mat3ra/esse/dist/js/esse/types").AnyObject) => import("@mat3ra/esse/dist/js/esse/types").AnyObject) & ((config: import("@mat3ra/esse/dist/js/esse/types").AnyObject) => import("@mat3ra/esse/dist/js/esse/types").AnyObject) & ((config: import("@mat3ra/esse/dist/js/esse/types").AnyObject) => import("@mat3ra/esse/dist/js/esse/types").AnyObject) & ((config: import("@mat3ra/esse/dist/js/esse/types").AnyObject) => import("@mat3ra/esse/dist/js/esse/types").AnyObject) & ((config: import("@mat3ra/esse/dist/js/esse/types").AnyObject) => import("@mat3ra/esse/dist/js/esse/types").AnyObject);
-            isValid: (() => boolean) & (() => boolean) & (() => boolean) & (() => boolean) & (() => boolean);
-            readonly cls: string;
-            getClsName: (() => string) & (() => string) & (() => string) & (() => string) & (() => string);
-            getAsEntityReference: {
-                (byIdOnly: true): {
-                    _id: string;
-                };
-                (byIdOnly: false): Required<import("@mat3ra/esse/dist/js/types").EntityReferenceSchema>;
-            } & {
-                (byIdOnly: true): {
-                    _id: string;
-                };
-                (byIdOnly: false): Required<import("@mat3ra/esse/dist/js/types").EntityReferenceSchema>;
-            } & {
-                (byIdOnly: true): {
-                    _id: string;
-                };
-                (byIdOnly: false): Required<import("@mat3ra/esse/dist/js/types").EntityReferenceSchema>;
-            } & {
-                (byIdOnly: true): {
-                    _id: string;
-                };
-                (byIdOnly: false): Required<import("@mat3ra/esse/dist/js/types").EntityReferenceSchema>;
-            } & {
-                (byIdOnly: true): {
-                    _id: string;
-                };
-                (byIdOnly: false): Required<import("@mat3ra/esse/dist/js/types").EntityReferenceSchema>;
-            };
-            getEntityByName: ((entities: import("@mat3ra/code/dist/js/entity/in_memory").InMemoryEntity[], entity: string, name: string) => import("@mat3ra/code/dist/js/entity/in_memory").InMemoryEntity) & ((entities: import("@mat3ra/code/dist/js/entity/in_memory").InMemoryEntity[], entity: string, name: string) => import("@mat3ra/code/dist/js/entity/in_memory").InMemoryEntity) & ((entities: import("@mat3ra/code/dist/js/entity/in_memory").InMemoryEntity[], entity: string, name: string) => import("@mat3ra/code/dist/js/entity/in_memory").InMemoryEntity) & ((entities: import("@mat3ra/code/dist/js/entity/in_memory").InMemoryEntity[], entity: string, name: string) => import("@mat3ra/code/dist/js/entity/in_memory").InMemoryEntity) & ((entities: import("@mat3ra/code/dist/js/entity/in_memory").InMemoryEntity[], entity: string, name: string) => import("@mat3ra/code/dist/js/entity/in_memory").InMemoryEntity);
-            id: string;
-            _id: string;
-            schemaVersion: string;
-            systemName: string;
-            readonly slug: string;
-            readonly isSystemEntity: boolean;
-            metadata: object;
-            updateMetadata(object: object): void;
-            name: string;
-            setName(name: string): void;
-            readonly isDefault: boolean;
-        } & {
-            consistencyChecks: import("@mat3ra/esse/dist/js/types").ConsistencyCheck[];
-            addConsistencyChecks(array: import("@mat3ra/esse/dist/js/types").ConsistencyCheck[]): void;
-            _json: import("@mat3ra/esse/dist/js/esse/types").AnyObject;
-            prop<T = undefined>(name: string, defaultValue: T): T;
-            prop<T_1 = undefined>(name: string): T_1 | undefined;
-            setProp(name: string, value: unknown): void;
-            unsetProp(name: string): void;
-            setProps(json?: import("@mat3ra/esse/dist/js/esse/types").AnyObject | undefined): any;
-            toJSON(exclude?: string[] | undefined): import("@mat3ra/esse/dist/js/esse/types").AnyObject;
-            toJSONSafe(exclude?: string[] | undefined): import("@mat3ra/esse/dist/js/esse/types").AnyObject;
-            toJSONQuick(exclude?: string[] | undefined): import("@mat3ra/esse/dist/js/esse/types").AnyObject;
-            clone(extraContext?: object | undefined): any;
-            validate(): void;
-            clean(config: import("@mat3ra/esse/dist/js/esse/types").AnyObject): import("@mat3ra/esse/dist/js/esse/types").AnyObject;
-            isValid(): boolean;
-            readonly cls: string;
-            getClsName(): string;
-            getAsEntityReference(byIdOnly: true): {
-                _id: string;
-            };
-            getAsEntityReference(byIdOnly: false): Required<import("@mat3ra/esse/dist/js/types").EntityReferenceSchema>;
-            getEntityByName(entities: import("@mat3ra/code/dist/js/entity/in_memory").InMemoryEntity[], entity: string, name: string): import("@mat3ra/code/dist/js/entity/in_memory").InMemoryEntity;
-            id: string;
-            _id: string;
-            schemaVersion: string;
-            systemName: string;
-            readonly slug: string;
-            readonly isSystemEntity: boolean;
-        } & {
-            metadata: object;
-            updateMetadata(object: object): void;
-            _json: import("@mat3ra/esse/dist/js/esse/types").AnyObject;
-            prop<T_2 = undefined>(name: string, defaultValue: T_2): T_2;
-            prop<T_3 = undefined>(name: string): T_3 | undefined;
-            setProp(name: string, value: unknown): void;
-            unsetProp(name: string): void;
-            setProps(json?: import("@mat3ra/esse/dist/js/esse/types").AnyObject | undefined): any;
-            toJSON(exclude?: string[] | undefined): import("@mat3ra/esse/dist/js/esse/types").AnyObject;
-            toJSONSafe(exclude?: string[] | undefined): import("@mat3ra/esse/dist/js/esse/types").AnyObject;
-            toJSONQuick(exclude?: string[] | undefined): import("@mat3ra/esse/dist/js/esse/types").AnyObject;
-            clone(extraContext?: object | undefined): any;
-            validate(): void;
-            clean(config: import("@mat3ra/esse/dist/js/esse/types").AnyObject): import("@mat3ra/esse/dist/js/esse/types").AnyObject;
-            isValid(): boolean;
-            readonly cls: string;
-            getClsName(): string;
-            getAsEntityReference(byIdOnly: true): {
-                _id: string;
-            };
-            getAsEntityReference(byIdOnly: false): Required<import("@mat3ra/esse/dist/js/types").EntityReferenceSchema>;
-            getEntityByName(entities: import("@mat3ra/code/dist/js/entity/in_memory").InMemoryEntity[], entity: string, name: string): import("@mat3ra/code/dist/js/entity/in_memory").InMemoryEntity;
-            id: string;
-            _id: string;
-            schemaVersion: string;
-            systemName: string;
-            readonly slug: string;
-            readonly isSystemEntity: boolean;
-        } & {
-            name: string;
-            setName(name: string): void;
-            _json: import("@mat3ra/esse/dist/js/esse/types").AnyObject;
-            prop<T_4 = undefined>(name: string, defaultValue: T_4): T_4;
-            prop<T_5 = undefined>(name: string): T_5 | undefined;
-            setProp(name: string, value: unknown): void;
-            unsetProp(name: string): void;
-            setProps(json?: import("@mat3ra/esse/dist/js/esse/types").AnyObject | undefined): any;
-            toJSON(exclude?: string[] | undefined): import("@mat3ra/esse/dist/js/esse/types").AnyObject;
-            toJSONSafe(exclude?: string[] | undefined): import("@mat3ra/esse/dist/js/esse/types").AnyObject;
-            toJSONQuick(exclude?: string[] | undefined): import("@mat3ra/esse/dist/js/esse/types").AnyObject;
-            clone(extraContext?: object | undefined): any;
-            validate(): void;
-            clean(config: import("@mat3ra/esse/dist/js/esse/types").AnyObject): import("@mat3ra/esse/dist/js/esse/types").AnyObject;
-            isValid(): boolean;
-            readonly cls: string;
-            getClsName(): string;
-            getAsEntityReference(byIdOnly: true): {
-                _id: string;
-            };
-            getAsEntityReference(byIdOnly: false): Required<import("@mat3ra/esse/dist/js/types").EntityReferenceSchema>;
-            getEntityByName(entities: import("@mat3ra/code/dist/js/entity/in_memory").InMemoryEntity[], entity: string, name: string): import("@mat3ra/code/dist/js/entity/in_memory").InMemoryEntity;
-            id: string;
-            _id: string;
-            schemaVersion: string;
-            systemName: string;
-            readonly slug: string;
-            readonly isSystemEntity: boolean;
-        } & {
-            readonly isDefault: boolean;
-            _json: import("@mat3ra/esse/dist/js/esse/types").AnyObject;
-            prop<T_6 = undefined>(name: string, defaultValue: T_6): T_6;
-            prop<T_7 = undefined>(name: string): T_7 | undefined;
-            setProp(name: string, value: unknown): void;
-            unsetProp(name: string): void;
-            setProps(json?: import("@mat3ra/esse/dist/js/esse/types").AnyObject | undefined): any;
-            toJSON(exclude?: string[] | undefined): import("@mat3ra/esse/dist/js/esse/types").AnyObject;
-            toJSONSafe(exclude?: string[] | undefined): import("@mat3ra/esse/dist/js/esse/types").AnyObject;
-            toJSONQuick(exclude?: string[] | undefined): import("@mat3ra/esse/dist/js/esse/types").AnyObject;
-            clone(extraContext?: object | undefined): any;
-            validate(): void;
-            clean(config: import("@mat3ra/esse/dist/js/esse/types").AnyObject): import("@mat3ra/esse/dist/js/esse/types").AnyObject;
-            isValid(): boolean;
-            readonly cls: string;
-            getClsName(): string;
-            getAsEntityReference(byIdOnly: true): {
-                _id: string;
-            };
-            getAsEntityReference(byIdOnly: false): Required<import("@mat3ra/esse/dist/js/types").EntityReferenceSchema>;
-            getEntityByName(entities: import("@mat3ra/code/dist/js/entity/in_memory").InMemoryEntity[], entity: string, name: string): import("@mat3ra/code/dist/js/entity/in_memory").InMemoryEntity;
-            id: string;
-            _id: string;
-            schemaVersion: string;
-            systemName: string;
-            readonly slug: string;
-            readonly isSystemEntity: boolean;
-        } & import("@mat3ra/code/dist/js/entity/in_memory").InMemoryEntity, millerIndices: import("@mat3ra/esse/dist/js/types").Coordinate3DSchema, numberOfLayers?: number, vx?: number, vy?: number) => import("./surface").SlabConfigSchema;
->>>>>>> 1bf55dfa
     };
     supercell: {
         generateConfig: (material: import("../types").MaterialInterface, supercellMatrix: import("@mat3ra/esse/dist/js/types").Matrix3X3Schema) => {
@@ -258,744 +11,9 @@
         generateNewBasisWithinSupercell: (basis: import("../basis/basis").Basis | import("../basis/constrained_basis").ConstrainedBasis, cell: import("../cell/cell").Cell, supercell: import("../cell/cell").Cell, supercellMatrix: import("@mat3ra/esse/dist/js/types").Matrix3X3Schema) => import("../basis/basis").Basis;
     };
     material: {
-<<<<<<< HEAD
         scaleOneLatticeVector: (material: import("../material").Material, key?: "a" | "b" | "c", factor?: number) => void;
         scaleLatticeToMakeNonPeriodic: (material: import("../material").Material) => void;
-        getBasisConfigTranslatedToCenter: (material: import("../material").Material) => void;
-=======
-        scaleOneLatticeVector: (material: {
-            _json: import("../material").MaterialSchemaJSON;
-            toJSON(): import("../types").MaterialJSON;
-            src: import("@mat3ra/esse/dist/js/types").FileSourceSchema | undefined;
-            updateFormula(): void;
-            isNonPeriodic: boolean;
-            getDerivedPropertyByName(name: string): {
-                name?: "volume" | undefined;
-                units?: "angstrom^3" | undefined;
-                value: number;
-            } | {
-                name?: "density" | undefined;
-                units?: "g/cm^3" | undefined;
-                value: number;
-            } | {
-                pointGroupSymbol?: string | undefined;
-                spaceGroupSymbol?: string | undefined;
-                tolerance?: {
-                    units?: "angstrom" | undefined;
-                    value: number;
-                } | undefined;
-                name?: "symmetry" | undefined;
-            } | {
-                name?: "elemental_ratio" | undefined;
-                value: number;
-                element?: string | undefined;
-            } | {
-                name?: "p-norm" | undefined;
-                degree?: number | undefined;
-                value: number;
-            } | {
-                name?: "inchi" | undefined;
-                value: string;
-            } | {
-                name?: "inchi_key" | undefined;
-                value: string;
-            } | undefined;
-            getDerivedProperties(): import("@mat3ra/esse/dist/js/types").DerivedPropertiesSchema;
-            readonly formula: string;
-            readonly unitCellFormula: string;
-            unsetFileProps(): void;
-            setBasis(textOrObject: string | import("../basis/basis").BasisConfig, format?: string | undefined, unitz?: string | undefined): void;
-            setBasisConstraints(constraints: import("../constraints/constraints").Constraint[]): void;
-            setBasisConstraintsFromArrayOfObjects(constraints: import("@mat3ra/esse/dist/js/types").AtomicConstraintsSchema): void;
-            readonly basis: import("../material").OptionallyConstrainedBasisConfig;
-            readonly Basis: import("../basis/constrained_basis").ConstrainedBasis;
-            readonly uniqueElements: string[];
-            lattice: import("@mat3ra/esse/dist/js/types").LatticeSchema;
-            readonly Lattice: import("../lattice/lattice").Lattice;
-            getInchiStringForHash(): string;
-            calculateHash(salt?: string, isScaled?: boolean, bypassNonPeriodicCheck?: boolean): string;
-            hash: string;
-            readonly scaledHash: string;
-            toCrystal(): void;
-            toCartesian(): void;
-            getBasisAsXyz(fractional?: boolean): string;
-            getAsQEFormat(): string;
-            getAsPOSCAR(ignoreOriginal?: boolean, omitConstraints?: boolean): string;
-            getACopyWithConventionalCell(): any;
-            getConsistencyChecks(): import("@mat3ra/esse/dist/js/types").ConsistencyCheck[];
-            getBasisConsistencyChecks(): import("@mat3ra/esse/dist/js/types").ConsistencyCheck[];
-            consistencyChecks: import("@mat3ra/esse/dist/js/types").ConsistencyCheck[];
-            addConsistencyChecks(array: import("@mat3ra/esse/dist/js/types").ConsistencyCheck[]): void;
-            prop: {
-                <T = undefined>(name: string, defaultValue: T): T;
-                <T_1 = undefined>(name: string): T_1 | undefined;
-            } & {
-                <T_2 = undefined>(name: string, defaultValue: T_2): T_2;
-                <T_3 = undefined>(name: string): T_3 | undefined;
-            } & {
-                <T_4 = undefined>(name: string, defaultValue: T_4): T_4;
-                <T_5 = undefined>(name: string): T_5 | undefined;
-            } & {
-                <T_6 = undefined>(name: string, defaultValue: T_6): T_6;
-                <T_7 = undefined>(name: string): T_7 | undefined;
-            } & {
-                <T_8 = undefined>(name: string, defaultValue: T_8): T_8;
-                <T_9 = undefined>(name: string): T_9 | undefined;
-            };
-            setProp: ((name: string, value: unknown) => void) & ((name: string, value: unknown) => void) & ((name: string, value: unknown) => void) & ((name: string, value: unknown) => void) & ((name: string, value: unknown) => void);
-            unsetProp: ((name: string) => void) & ((name: string) => void) & ((name: string) => void) & ((name: string) => void) & ((name: string) => void);
-            setProps: ((json?: import("@mat3ra/esse/dist/js/esse/types").AnyObject | undefined) => any) & ((json?: import("@mat3ra/esse/dist/js/esse/types").AnyObject | undefined) => any) & ((json?: import("@mat3ra/esse/dist/js/esse/types").AnyObject | undefined) => any) & ((json?: import("@mat3ra/esse/dist/js/esse/types").AnyObject | undefined) => any) & ((json?: import("@mat3ra/esse/dist/js/esse/types").AnyObject | undefined) => any);
-            toJSONSafe: ((exclude?: string[] | undefined) => import("@mat3ra/esse/dist/js/esse/types").AnyObject) & ((exclude?: string[] | undefined) => import("@mat3ra/esse/dist/js/esse/types").AnyObject) & ((exclude?: string[] | undefined) => import("@mat3ra/esse/dist/js/esse/types").AnyObject) & ((exclude?: string[] | undefined) => import("@mat3ra/esse/dist/js/esse/types").AnyObject) & ((exclude?: string[] | undefined) => import("@mat3ra/esse/dist/js/esse/types").AnyObject);
-            toJSONQuick: ((exclude?: string[] | undefined) => import("@mat3ra/esse/dist/js/esse/types").AnyObject) & ((exclude?: string[] | undefined) => import("@mat3ra/esse/dist/js/esse/types").AnyObject) & ((exclude?: string[] | undefined) => import("@mat3ra/esse/dist/js/esse/types").AnyObject) & ((exclude?: string[] | undefined) => import("@mat3ra/esse/dist/js/esse/types").AnyObject) & ((exclude?: string[] | undefined) => import("@mat3ra/esse/dist/js/esse/types").AnyObject);
-            clone: ((extraContext?: object | undefined) => any) & ((extraContext?: object | undefined) => any) & ((extraContext?: object | undefined) => any) & ((extraContext?: object | undefined) => any) & ((extraContext?: object | undefined) => any);
-            validate: (() => void) & (() => void) & (() => void) & (() => void) & (() => void);
-            clean: ((config: import("@mat3ra/esse/dist/js/esse/types").AnyObject) => import("@mat3ra/esse/dist/js/esse/types").AnyObject) & ((config: import("@mat3ra/esse/dist/js/esse/types").AnyObject) => import("@mat3ra/esse/dist/js/esse/types").AnyObject) & ((config: import("@mat3ra/esse/dist/js/esse/types").AnyObject) => import("@mat3ra/esse/dist/js/esse/types").AnyObject) & ((config: import("@mat3ra/esse/dist/js/esse/types").AnyObject) => import("@mat3ra/esse/dist/js/esse/types").AnyObject) & ((config: import("@mat3ra/esse/dist/js/esse/types").AnyObject) => import("@mat3ra/esse/dist/js/esse/types").AnyObject);
-            isValid: (() => boolean) & (() => boolean) & (() => boolean) & (() => boolean) & (() => boolean);
-            readonly cls: string;
-            getClsName: (() => string) & (() => string) & (() => string) & (() => string) & (() => string);
-            getAsEntityReference: {
-                (byIdOnly: true): {
-                    _id: string;
-                };
-                (byIdOnly: false): Required<import("@mat3ra/esse/dist/js/types").EntityReferenceSchema>;
-            } & {
-                (byIdOnly: true): {
-                    _id: string;
-                };
-                (byIdOnly: false): Required<import("@mat3ra/esse/dist/js/types").EntityReferenceSchema>;
-            } & {
-                (byIdOnly: true): {
-                    _id: string;
-                };
-                (byIdOnly: false): Required<import("@mat3ra/esse/dist/js/types").EntityReferenceSchema>;
-            } & {
-                (byIdOnly: true): {
-                    _id: string;
-                };
-                (byIdOnly: false): Required<import("@mat3ra/esse/dist/js/types").EntityReferenceSchema>;
-            } & {
-                (byIdOnly: true): {
-                    _id: string;
-                };
-                (byIdOnly: false): Required<import("@mat3ra/esse/dist/js/types").EntityReferenceSchema>;
-            };
-            getEntityByName: ((entities: import("@mat3ra/code/dist/js/entity/in_memory").InMemoryEntity[], entity: string, name: string) => import("@mat3ra/code/dist/js/entity/in_memory").InMemoryEntity) & ((entities: import("@mat3ra/code/dist/js/entity/in_memory").InMemoryEntity[], entity: string, name: string) => import("@mat3ra/code/dist/js/entity/in_memory").InMemoryEntity) & ((entities: import("@mat3ra/code/dist/js/entity/in_memory").InMemoryEntity[], entity: string, name: string) => import("@mat3ra/code/dist/js/entity/in_memory").InMemoryEntity) & ((entities: import("@mat3ra/code/dist/js/entity/in_memory").InMemoryEntity[], entity: string, name: string) => import("@mat3ra/code/dist/js/entity/in_memory").InMemoryEntity) & ((entities: import("@mat3ra/code/dist/js/entity/in_memory").InMemoryEntity[], entity: string, name: string) => import("@mat3ra/code/dist/js/entity/in_memory").InMemoryEntity);
-            id: string;
-            _id: string;
-            schemaVersion: string;
-            systemName: string;
-            readonly slug: string;
-            readonly isSystemEntity: boolean;
-            metadata: object;
-            updateMetadata(object: object): void;
-            name: string;
-            setName(name: string): void;
-            readonly isDefault: boolean;
-        } & {
-            consistencyChecks: import("@mat3ra/esse/dist/js/types").ConsistencyCheck[];
-            addConsistencyChecks(array: import("@mat3ra/esse/dist/js/types").ConsistencyCheck[]): void;
-            _json: import("@mat3ra/esse/dist/js/esse/types").AnyObject;
-            prop<T = undefined>(name: string, defaultValue: T): T;
-            prop<T_1 = undefined>(name: string): T_1 | undefined;
-            setProp(name: string, value: unknown): void;
-            unsetProp(name: string): void;
-            setProps(json?: import("@mat3ra/esse/dist/js/esse/types").AnyObject | undefined): any;
-            toJSON(exclude?: string[] | undefined): import("@mat3ra/esse/dist/js/esse/types").AnyObject;
-            toJSONSafe(exclude?: string[] | undefined): import("@mat3ra/esse/dist/js/esse/types").AnyObject;
-            toJSONQuick(exclude?: string[] | undefined): import("@mat3ra/esse/dist/js/esse/types").AnyObject;
-            clone(extraContext?: object | undefined): any;
-            validate(): void;
-            clean(config: import("@mat3ra/esse/dist/js/esse/types").AnyObject): import("@mat3ra/esse/dist/js/esse/types").AnyObject;
-            isValid(): boolean;
-            readonly cls: string;
-            getClsName(): string;
-            getAsEntityReference(byIdOnly: true): {
-                _id: string;
-            };
-            getAsEntityReference(byIdOnly: false): Required<import("@mat3ra/esse/dist/js/types").EntityReferenceSchema>;
-            getEntityByName(entities: import("@mat3ra/code/dist/js/entity/in_memory").InMemoryEntity[], entity: string, name: string): import("@mat3ra/code/dist/js/entity/in_memory").InMemoryEntity;
-            id: string;
-            _id: string;
-            schemaVersion: string;
-            systemName: string;
-            readonly slug: string;
-            readonly isSystemEntity: boolean;
-        } & {
-            metadata: object;
-            updateMetadata(object: object): void;
-            _json: import("@mat3ra/esse/dist/js/esse/types").AnyObject;
-            prop<T_2 = undefined>(name: string, defaultValue: T_2): T_2;
-            prop<T_3 = undefined>(name: string): T_3 | undefined;
-            setProp(name: string, value: unknown): void;
-            unsetProp(name: string): void;
-            setProps(json?: import("@mat3ra/esse/dist/js/esse/types").AnyObject | undefined): any;
-            toJSON(exclude?: string[] | undefined): import("@mat3ra/esse/dist/js/esse/types").AnyObject;
-            toJSONSafe(exclude?: string[] | undefined): import("@mat3ra/esse/dist/js/esse/types").AnyObject;
-            toJSONQuick(exclude?: string[] | undefined): import("@mat3ra/esse/dist/js/esse/types").AnyObject;
-            clone(extraContext?: object | undefined): any;
-            validate(): void;
-            clean(config: import("@mat3ra/esse/dist/js/esse/types").AnyObject): import("@mat3ra/esse/dist/js/esse/types").AnyObject;
-            isValid(): boolean;
-            readonly cls: string;
-            getClsName(): string;
-            getAsEntityReference(byIdOnly: true): {
-                _id: string;
-            };
-            getAsEntityReference(byIdOnly: false): Required<import("@mat3ra/esse/dist/js/types").EntityReferenceSchema>;
-            getEntityByName(entities: import("@mat3ra/code/dist/js/entity/in_memory").InMemoryEntity[], entity: string, name: string): import("@mat3ra/code/dist/js/entity/in_memory").InMemoryEntity;
-            id: string;
-            _id: string;
-            schemaVersion: string;
-            systemName: string;
-            readonly slug: string;
-            readonly isSystemEntity: boolean;
-        } & {
-            name: string;
-            setName(name: string): void;
-            _json: import("@mat3ra/esse/dist/js/esse/types").AnyObject;
-            prop<T_4 = undefined>(name: string, defaultValue: T_4): T_4;
-            prop<T_5 = undefined>(name: string): T_5 | undefined;
-            setProp(name: string, value: unknown): void;
-            unsetProp(name: string): void;
-            setProps(json?: import("@mat3ra/esse/dist/js/esse/types").AnyObject | undefined): any;
-            toJSON(exclude?: string[] | undefined): import("@mat3ra/esse/dist/js/esse/types").AnyObject;
-            toJSONSafe(exclude?: string[] | undefined): import("@mat3ra/esse/dist/js/esse/types").AnyObject;
-            toJSONQuick(exclude?: string[] | undefined): import("@mat3ra/esse/dist/js/esse/types").AnyObject;
-            clone(extraContext?: object | undefined): any;
-            validate(): void;
-            clean(config: import("@mat3ra/esse/dist/js/esse/types").AnyObject): import("@mat3ra/esse/dist/js/esse/types").AnyObject;
-            isValid(): boolean;
-            readonly cls: string;
-            getClsName(): string;
-            getAsEntityReference(byIdOnly: true): {
-                _id: string;
-            };
-            getAsEntityReference(byIdOnly: false): Required<import("@mat3ra/esse/dist/js/types").EntityReferenceSchema>;
-            getEntityByName(entities: import("@mat3ra/code/dist/js/entity/in_memory").InMemoryEntity[], entity: string, name: string): import("@mat3ra/code/dist/js/entity/in_memory").InMemoryEntity;
-            id: string;
-            _id: string;
-            schemaVersion: string;
-            systemName: string;
-            readonly slug: string;
-            readonly isSystemEntity: boolean;
-        } & {
-            readonly isDefault: boolean;
-            _json: import("@mat3ra/esse/dist/js/esse/types").AnyObject;
-            prop<T_6 = undefined>(name: string, defaultValue: T_6): T_6;
-            prop<T_7 = undefined>(name: string): T_7 | undefined;
-            setProp(name: string, value: unknown): void;
-            unsetProp(name: string): void;
-            setProps(json?: import("@mat3ra/esse/dist/js/esse/types").AnyObject | undefined): any;
-            toJSON(exclude?: string[] | undefined): import("@mat3ra/esse/dist/js/esse/types").AnyObject;
-            toJSONSafe(exclude?: string[] | undefined): import("@mat3ra/esse/dist/js/esse/types").AnyObject;
-            toJSONQuick(exclude?: string[] | undefined): import("@mat3ra/esse/dist/js/esse/types").AnyObject;
-            clone(extraContext?: object | undefined): any;
-            validate(): void;
-            clean(config: import("@mat3ra/esse/dist/js/esse/types").AnyObject): import("@mat3ra/esse/dist/js/esse/types").AnyObject;
-            isValid(): boolean;
-            readonly cls: string;
-            getClsName(): string;
-            getAsEntityReference(byIdOnly: true): {
-                _id: string;
-            };
-            getAsEntityReference(byIdOnly: false): Required<import("@mat3ra/esse/dist/js/types").EntityReferenceSchema>;
-            getEntityByName(entities: import("@mat3ra/code/dist/js/entity/in_memory").InMemoryEntity[], entity: string, name: string): import("@mat3ra/code/dist/js/entity/in_memory").InMemoryEntity;
-            id: string;
-            _id: string;
-            schemaVersion: string;
-            systemName: string;
-            readonly slug: string;
-            readonly isSystemEntity: boolean;
-        } & import("@mat3ra/code/dist/js/entity/in_memory").InMemoryEntity, key?: "a" | "b" | "c", factor?: number) => void;
-        scaleLatticeToMakeNonPeriodic: (material: {
-            _json: import("../material").MaterialSchemaJSON;
-            toJSON(): import("../types").MaterialJSON;
-            src: import("@mat3ra/esse/dist/js/types").FileSourceSchema | undefined;
-            updateFormula(): void;
-            isNonPeriodic: boolean;
-            getDerivedPropertyByName(name: string): {
-                name?: "volume" | undefined;
-                units?: "angstrom^3" | undefined;
-                value: number;
-            } | {
-                name?: "density" | undefined;
-                units?: "g/cm^3" | undefined;
-                value: number;
-            } | {
-                pointGroupSymbol?: string | undefined;
-                spaceGroupSymbol?: string | undefined;
-                tolerance?: {
-                    units?: "angstrom" | undefined;
-                    value: number;
-                } | undefined;
-                name?: "symmetry" | undefined;
-            } | {
-                name?: "elemental_ratio" | undefined;
-                value: number;
-                element?: string | undefined;
-            } | {
-                name?: "p-norm" | undefined;
-                degree?: number | undefined;
-                value: number;
-            } | {
-                name?: "inchi" | undefined;
-                value: string;
-            } | {
-                name?: "inchi_key" | undefined;
-                value: string;
-            } | undefined;
-            getDerivedProperties(): import("@mat3ra/esse/dist/js/types").DerivedPropertiesSchema;
-            readonly formula: string;
-            readonly unitCellFormula: string;
-            unsetFileProps(): void;
-            setBasis(textOrObject: string | import("../basis/basis").BasisConfig, format?: string | undefined, unitz?: string | undefined): void;
-            setBasisConstraints(constraints: import("../constraints/constraints").Constraint[]): void;
-            setBasisConstraintsFromArrayOfObjects(constraints: import("@mat3ra/esse/dist/js/types").AtomicConstraintsSchema): void;
-            readonly basis: import("../material").OptionallyConstrainedBasisConfig;
-            readonly Basis: import("../basis/constrained_basis").ConstrainedBasis;
-            readonly uniqueElements: string[];
-            lattice: import("@mat3ra/esse/dist/js/types").LatticeSchema;
-            readonly Lattice: import("../lattice/lattice").Lattice;
-            getInchiStringForHash(): string;
-            calculateHash(salt?: string, isScaled?: boolean, bypassNonPeriodicCheck?: boolean): string;
-            hash: string;
-            readonly scaledHash: string;
-            toCrystal(): void;
-            toCartesian(): void;
-            getBasisAsXyz(fractional?: boolean): string;
-            getAsQEFormat(): string;
-            getAsPOSCAR(ignoreOriginal?: boolean, omitConstraints?: boolean): string;
-            getACopyWithConventionalCell(): any;
-            getConsistencyChecks(): import("@mat3ra/esse/dist/js/types").ConsistencyCheck[];
-            getBasisConsistencyChecks(): import("@mat3ra/esse/dist/js/types").ConsistencyCheck[];
-            consistencyChecks: import("@mat3ra/esse/dist/js/types").ConsistencyCheck[];
-            addConsistencyChecks(array: import("@mat3ra/esse/dist/js/types").ConsistencyCheck[]): void;
-            prop: {
-                <T = undefined>(name: string, defaultValue: T): T;
-                <T_1 = undefined>(name: string): T_1 | undefined;
-            } & {
-                <T_2 = undefined>(name: string, defaultValue: T_2): T_2;
-                <T_3 = undefined>(name: string): T_3 | undefined;
-            } & {
-                <T_4 = undefined>(name: string, defaultValue: T_4): T_4;
-                <T_5 = undefined>(name: string): T_5 | undefined;
-            } & {
-                <T_6 = undefined>(name: string, defaultValue: T_6): T_6;
-                <T_7 = undefined>(name: string): T_7 | undefined;
-            } & {
-                <T_8 = undefined>(name: string, defaultValue: T_8): T_8;
-                <T_9 = undefined>(name: string): T_9 | undefined;
-            };
-            setProp: ((name: string, value: unknown) => void) & ((name: string, value: unknown) => void) & ((name: string, value: unknown) => void) & ((name: string, value: unknown) => void) & ((name: string, value: unknown) => void);
-            unsetProp: ((name: string) => void) & ((name: string) => void) & ((name: string) => void) & ((name: string) => void) & ((name: string) => void);
-            setProps: ((json?: import("@mat3ra/esse/dist/js/esse/types").AnyObject | undefined) => any) & ((json?: import("@mat3ra/esse/dist/js/esse/types").AnyObject | undefined) => any) & ((json?: import("@mat3ra/esse/dist/js/esse/types").AnyObject | undefined) => any) & ((json?: import("@mat3ra/esse/dist/js/esse/types").AnyObject | undefined) => any) & ((json?: import("@mat3ra/esse/dist/js/esse/types").AnyObject | undefined) => any);
-            toJSONSafe: ((exclude?: string[] | undefined) => import("@mat3ra/esse/dist/js/esse/types").AnyObject) & ((exclude?: string[] | undefined) => import("@mat3ra/esse/dist/js/esse/types").AnyObject) & ((exclude?: string[] | undefined) => import("@mat3ra/esse/dist/js/esse/types").AnyObject) & ((exclude?: string[] | undefined) => import("@mat3ra/esse/dist/js/esse/types").AnyObject) & ((exclude?: string[] | undefined) => import("@mat3ra/esse/dist/js/esse/types").AnyObject);
-            toJSONQuick: ((exclude?: string[] | undefined) => import("@mat3ra/esse/dist/js/esse/types").AnyObject) & ((exclude?: string[] | undefined) => import("@mat3ra/esse/dist/js/esse/types").AnyObject) & ((exclude?: string[] | undefined) => import("@mat3ra/esse/dist/js/esse/types").AnyObject) & ((exclude?: string[] | undefined) => import("@mat3ra/esse/dist/js/esse/types").AnyObject) & ((exclude?: string[] | undefined) => import("@mat3ra/esse/dist/js/esse/types").AnyObject);
-            clone: ((extraContext?: object | undefined) => any) & ((extraContext?: object | undefined) => any) & ((extraContext?: object | undefined) => any) & ((extraContext?: object | undefined) => any) & ((extraContext?: object | undefined) => any);
-            validate: (() => void) & (() => void) & (() => void) & (() => void) & (() => void);
-            clean: ((config: import("@mat3ra/esse/dist/js/esse/types").AnyObject) => import("@mat3ra/esse/dist/js/esse/types").AnyObject) & ((config: import("@mat3ra/esse/dist/js/esse/types").AnyObject) => import("@mat3ra/esse/dist/js/esse/types").AnyObject) & ((config: import("@mat3ra/esse/dist/js/esse/types").AnyObject) => import("@mat3ra/esse/dist/js/esse/types").AnyObject) & ((config: import("@mat3ra/esse/dist/js/esse/types").AnyObject) => import("@mat3ra/esse/dist/js/esse/types").AnyObject) & ((config: import("@mat3ra/esse/dist/js/esse/types").AnyObject) => import("@mat3ra/esse/dist/js/esse/types").AnyObject);
-            isValid: (() => boolean) & (() => boolean) & (() => boolean) & (() => boolean) & (() => boolean);
-            readonly cls: string;
-            getClsName: (() => string) & (() => string) & (() => string) & (() => string) & (() => string);
-            getAsEntityReference: {
-                (byIdOnly: true): {
-                    _id: string;
-                };
-                (byIdOnly: false): Required<import("@mat3ra/esse/dist/js/types").EntityReferenceSchema>;
-            } & {
-                (byIdOnly: true): {
-                    _id: string;
-                };
-                (byIdOnly: false): Required<import("@mat3ra/esse/dist/js/types").EntityReferenceSchema>;
-            } & {
-                (byIdOnly: true): {
-                    _id: string;
-                };
-                (byIdOnly: false): Required<import("@mat3ra/esse/dist/js/types").EntityReferenceSchema>;
-            } & {
-                (byIdOnly: true): {
-                    _id: string;
-                };
-                (byIdOnly: false): Required<import("@mat3ra/esse/dist/js/types").EntityReferenceSchema>;
-            } & {
-                (byIdOnly: true): {
-                    _id: string;
-                };
-                (byIdOnly: false): Required<import("@mat3ra/esse/dist/js/types").EntityReferenceSchema>;
-            };
-            getEntityByName: ((entities: import("@mat3ra/code/dist/js/entity/in_memory").InMemoryEntity[], entity: string, name: string) => import("@mat3ra/code/dist/js/entity/in_memory").InMemoryEntity) & ((entities: import("@mat3ra/code/dist/js/entity/in_memory").InMemoryEntity[], entity: string, name: string) => import("@mat3ra/code/dist/js/entity/in_memory").InMemoryEntity) & ((entities: import("@mat3ra/code/dist/js/entity/in_memory").InMemoryEntity[], entity: string, name: string) => import("@mat3ra/code/dist/js/entity/in_memory").InMemoryEntity) & ((entities: import("@mat3ra/code/dist/js/entity/in_memory").InMemoryEntity[], entity: string, name: string) => import("@mat3ra/code/dist/js/entity/in_memory").InMemoryEntity) & ((entities: import("@mat3ra/code/dist/js/entity/in_memory").InMemoryEntity[], entity: string, name: string) => import("@mat3ra/code/dist/js/entity/in_memory").InMemoryEntity);
-            id: string;
-            _id: string;
-            schemaVersion: string;
-            systemName: string;
-            readonly slug: string;
-            readonly isSystemEntity: boolean;
-            metadata: object;
-            updateMetadata(object: object): void;
-            name: string;
-            setName(name: string): void;
-            readonly isDefault: boolean;
-        } & {
-            consistencyChecks: import("@mat3ra/esse/dist/js/types").ConsistencyCheck[];
-            addConsistencyChecks(array: import("@mat3ra/esse/dist/js/types").ConsistencyCheck[]): void;
-            _json: import("@mat3ra/esse/dist/js/esse/types").AnyObject;
-            prop<T = undefined>(name: string, defaultValue: T): T;
-            prop<T_1 = undefined>(name: string): T_1 | undefined;
-            setProp(name: string, value: unknown): void;
-            unsetProp(name: string): void;
-            setProps(json?: import("@mat3ra/esse/dist/js/esse/types").AnyObject | undefined): any;
-            toJSON(exclude?: string[] | undefined): import("@mat3ra/esse/dist/js/esse/types").AnyObject;
-            toJSONSafe(exclude?: string[] | undefined): import("@mat3ra/esse/dist/js/esse/types").AnyObject;
-            toJSONQuick(exclude?: string[] | undefined): import("@mat3ra/esse/dist/js/esse/types").AnyObject;
-            clone(extraContext?: object | undefined): any;
-            validate(): void;
-            clean(config: import("@mat3ra/esse/dist/js/esse/types").AnyObject): import("@mat3ra/esse/dist/js/esse/types").AnyObject;
-            isValid(): boolean;
-            readonly cls: string;
-            getClsName(): string;
-            getAsEntityReference(byIdOnly: true): {
-                _id: string;
-            };
-            getAsEntityReference(byIdOnly: false): Required<import("@mat3ra/esse/dist/js/types").EntityReferenceSchema>;
-            getEntityByName(entities: import("@mat3ra/code/dist/js/entity/in_memory").InMemoryEntity[], entity: string, name: string): import("@mat3ra/code/dist/js/entity/in_memory").InMemoryEntity;
-            id: string;
-            _id: string;
-            schemaVersion: string;
-            systemName: string;
-            readonly slug: string;
-            readonly isSystemEntity: boolean;
-        } & {
-            metadata: object;
-            updateMetadata(object: object): void;
-            _json: import("@mat3ra/esse/dist/js/esse/types").AnyObject;
-            prop<T_2 = undefined>(name: string, defaultValue: T_2): T_2;
-            prop<T_3 = undefined>(name: string): T_3 | undefined;
-            setProp(name: string, value: unknown): void;
-            unsetProp(name: string): void;
-            setProps(json?: import("@mat3ra/esse/dist/js/esse/types").AnyObject | undefined): any;
-            toJSON(exclude?: string[] | undefined): import("@mat3ra/esse/dist/js/esse/types").AnyObject;
-            toJSONSafe(exclude?: string[] | undefined): import("@mat3ra/esse/dist/js/esse/types").AnyObject;
-            toJSONQuick(exclude?: string[] | undefined): import("@mat3ra/esse/dist/js/esse/types").AnyObject;
-            clone(extraContext?: object | undefined): any;
-            validate(): void;
-            clean(config: import("@mat3ra/esse/dist/js/esse/types").AnyObject): import("@mat3ra/esse/dist/js/esse/types").AnyObject;
-            isValid(): boolean;
-            readonly cls: string;
-            getClsName(): string;
-            getAsEntityReference(byIdOnly: true): {
-                _id: string;
-            };
-            getAsEntityReference(byIdOnly: false): Required<import("@mat3ra/esse/dist/js/types").EntityReferenceSchema>;
-            getEntityByName(entities: import("@mat3ra/code/dist/js/entity/in_memory").InMemoryEntity[], entity: string, name: string): import("@mat3ra/code/dist/js/entity/in_memory").InMemoryEntity;
-            id: string;
-            _id: string;
-            schemaVersion: string;
-            systemName: string;
-            readonly slug: string;
-            readonly isSystemEntity: boolean;
-        } & {
-            name: string;
-            setName(name: string): void;
-            _json: import("@mat3ra/esse/dist/js/esse/types").AnyObject;
-            prop<T_4 = undefined>(name: string, defaultValue: T_4): T_4;
-            prop<T_5 = undefined>(name: string): T_5 | undefined;
-            setProp(name: string, value: unknown): void;
-            unsetProp(name: string): void;
-            setProps(json?: import("@mat3ra/esse/dist/js/esse/types").AnyObject | undefined): any;
-            toJSON(exclude?: string[] | undefined): import("@mat3ra/esse/dist/js/esse/types").AnyObject;
-            toJSONSafe(exclude?: string[] | undefined): import("@mat3ra/esse/dist/js/esse/types").AnyObject;
-            toJSONQuick(exclude?: string[] | undefined): import("@mat3ra/esse/dist/js/esse/types").AnyObject;
-            clone(extraContext?: object | undefined): any;
-            validate(): void;
-            clean(config: import("@mat3ra/esse/dist/js/esse/types").AnyObject): import("@mat3ra/esse/dist/js/esse/types").AnyObject;
-            isValid(): boolean;
-            readonly cls: string;
-            getClsName(): string;
-            getAsEntityReference(byIdOnly: true): {
-                _id: string;
-            };
-            getAsEntityReference(byIdOnly: false): Required<import("@mat3ra/esse/dist/js/types").EntityReferenceSchema>;
-            getEntityByName(entities: import("@mat3ra/code/dist/js/entity/in_memory").InMemoryEntity[], entity: string, name: string): import("@mat3ra/code/dist/js/entity/in_memory").InMemoryEntity;
-            id: string;
-            _id: string;
-            schemaVersion: string;
-            systemName: string;
-            readonly slug: string;
-            readonly isSystemEntity: boolean;
-        } & {
-            readonly isDefault: boolean;
-            _json: import("@mat3ra/esse/dist/js/esse/types").AnyObject;
-            prop<T_6 = undefined>(name: string, defaultValue: T_6): T_6;
-            prop<T_7 = undefined>(name: string): T_7 | undefined;
-            setProp(name: string, value: unknown): void;
-            unsetProp(name: string): void;
-            setProps(json?: import("@mat3ra/esse/dist/js/esse/types").AnyObject | undefined): any;
-            toJSON(exclude?: string[] | undefined): import("@mat3ra/esse/dist/js/esse/types").AnyObject;
-            toJSONSafe(exclude?: string[] | undefined): import("@mat3ra/esse/dist/js/esse/types").AnyObject;
-            toJSONQuick(exclude?: string[] | undefined): import("@mat3ra/esse/dist/js/esse/types").AnyObject;
-            clone(extraContext?: object | undefined): any;
-            validate(): void;
-            clean(config: import("@mat3ra/esse/dist/js/esse/types").AnyObject): import("@mat3ra/esse/dist/js/esse/types").AnyObject;
-            isValid(): boolean;
-            readonly cls: string;
-            getClsName(): string;
-            getAsEntityReference(byIdOnly: true): {
-                _id: string;
-            };
-            getAsEntityReference(byIdOnly: false): Required<import("@mat3ra/esse/dist/js/types").EntityReferenceSchema>;
-            getEntityByName(entities: import("@mat3ra/code/dist/js/entity/in_memory").InMemoryEntity[], entity: string, name: string): import("@mat3ra/code/dist/js/entity/in_memory").InMemoryEntity;
-            id: string;
-            _id: string;
-            schemaVersion: string;
-            systemName: string;
-            readonly slug: string;
-            readonly isSystemEntity: boolean;
-        } & import("@mat3ra/code/dist/js/entity/in_memory").InMemoryEntity) => void;
-        translateAtomsToCenter: (material: {
-            _json: import("../material").MaterialSchemaJSON;
-            toJSON(): import("../types").MaterialJSON;
-            src: import("@mat3ra/esse/dist/js/types").FileSourceSchema | undefined;
-            updateFormula(): void;
-            isNonPeriodic: boolean;
-            getDerivedPropertyByName(name: string): {
-                name?: "volume" | undefined;
-                units?: "angstrom^3" | undefined;
-                value: number;
-            } | {
-                name?: "density" | undefined;
-                units?: "g/cm^3" | undefined;
-                value: number;
-            } | {
-                pointGroupSymbol?: string | undefined;
-                spaceGroupSymbol?: string | undefined;
-                tolerance?: {
-                    units?: "angstrom" | undefined;
-                    value: number;
-                } | undefined;
-                name?: "symmetry" | undefined;
-            } | {
-                name?: "elemental_ratio" | undefined;
-                value: number;
-                element?: string | undefined;
-            } | {
-                name?: "p-norm" | undefined;
-                degree?: number | undefined;
-                value: number;
-            } | {
-                name?: "inchi" | undefined;
-                value: string;
-            } | {
-                name?: "inchi_key" | undefined;
-                value: string;
-            } | undefined;
-            getDerivedProperties(): import("@mat3ra/esse/dist/js/types").DerivedPropertiesSchema;
-            readonly formula: string;
-            readonly unitCellFormula: string;
-            unsetFileProps(): void;
-            setBasis(textOrObject: string | import("../basis/basis").BasisConfig, format?: string | undefined, unitz?: string | undefined): void;
-            setBasisConstraints(constraints: import("../constraints/constraints").Constraint[]): void;
-            setBasisConstraintsFromArrayOfObjects(constraints: import("@mat3ra/esse/dist/js/types").AtomicConstraintsSchema): void;
-            readonly basis: import("../material").OptionallyConstrainedBasisConfig;
-            readonly Basis: import("../basis/constrained_basis").ConstrainedBasis;
-            readonly uniqueElements: string[];
-            lattice: import("@mat3ra/esse/dist/js/types").LatticeSchema;
-            readonly Lattice: import("../lattice/lattice").Lattice;
-            getInchiStringForHash(): string;
-            calculateHash(salt?: string, isScaled?: boolean, bypassNonPeriodicCheck?: boolean): string;
-            hash: string;
-            readonly scaledHash: string;
-            toCrystal(): void;
-            toCartesian(): void;
-            getBasisAsXyz(fractional?: boolean): string;
-            getAsQEFormat(): string;
-            getAsPOSCAR(ignoreOriginal?: boolean, omitConstraints?: boolean): string;
-            getACopyWithConventionalCell(): any;
-            getConsistencyChecks(): import("@mat3ra/esse/dist/js/types").ConsistencyCheck[];
-            getBasisConsistencyChecks(): import("@mat3ra/esse/dist/js/types").ConsistencyCheck[];
-            consistencyChecks: import("@mat3ra/esse/dist/js/types").ConsistencyCheck[];
-            addConsistencyChecks(array: import("@mat3ra/esse/dist/js/types").ConsistencyCheck[]): void;
-            prop: {
-                <T = undefined>(name: string, defaultValue: T): T;
-                <T_1 = undefined>(name: string): T_1 | undefined;
-            } & {
-                <T_2 = undefined>(name: string, defaultValue: T_2): T_2;
-                <T_3 = undefined>(name: string): T_3 | undefined;
-            } & {
-                <T_4 = undefined>(name: string, defaultValue: T_4): T_4;
-                <T_5 = undefined>(name: string): T_5 | undefined;
-            } & {
-                <T_6 = undefined>(name: string, defaultValue: T_6): T_6;
-                <T_7 = undefined>(name: string): T_7 | undefined;
-            } & {
-                <T_8 = undefined>(name: string, defaultValue: T_8): T_8;
-                <T_9 = undefined>(name: string): T_9 | undefined;
-            };
-            setProp: ((name: string, value: unknown) => void) & ((name: string, value: unknown) => void) & ((name: string, value: unknown) => void) & ((name: string, value: unknown) => void) & ((name: string, value: unknown) => void);
-            unsetProp: ((name: string) => void) & ((name: string) => void) & ((name: string) => void) & ((name: string) => void) & ((name: string) => void);
-            setProps: ((json?: import("@mat3ra/esse/dist/js/esse/types").AnyObject | undefined) => any) & ((json?: import("@mat3ra/esse/dist/js/esse/types").AnyObject | undefined) => any) & ((json?: import("@mat3ra/esse/dist/js/esse/types").AnyObject | undefined) => any) & ((json?: import("@mat3ra/esse/dist/js/esse/types").AnyObject | undefined) => any) & ((json?: import("@mat3ra/esse/dist/js/esse/types").AnyObject | undefined) => any);
-            toJSONSafe: ((exclude?: string[] | undefined) => import("@mat3ra/esse/dist/js/esse/types").AnyObject) & ((exclude?: string[] | undefined) => import("@mat3ra/esse/dist/js/esse/types").AnyObject) & ((exclude?: string[] | undefined) => import("@mat3ra/esse/dist/js/esse/types").AnyObject) & ((exclude?: string[] | undefined) => import("@mat3ra/esse/dist/js/esse/types").AnyObject) & ((exclude?: string[] | undefined) => import("@mat3ra/esse/dist/js/esse/types").AnyObject);
-            toJSONQuick: ((exclude?: string[] | undefined) => import("@mat3ra/esse/dist/js/esse/types").AnyObject) & ((exclude?: string[] | undefined) => import("@mat3ra/esse/dist/js/esse/types").AnyObject) & ((exclude?: string[] | undefined) => import("@mat3ra/esse/dist/js/esse/types").AnyObject) & ((exclude?: string[] | undefined) => import("@mat3ra/esse/dist/js/esse/types").AnyObject) & ((exclude?: string[] | undefined) => import("@mat3ra/esse/dist/js/esse/types").AnyObject);
-            clone: ((extraContext?: object | undefined) => any) & ((extraContext?: object | undefined) => any) & ((extraContext?: object | undefined) => any) & ((extraContext?: object | undefined) => any) & ((extraContext?: object | undefined) => any);
-            validate: (() => void) & (() => void) & (() => void) & (() => void) & (() => void);
-            clean: ((config: import("@mat3ra/esse/dist/js/esse/types").AnyObject) => import("@mat3ra/esse/dist/js/esse/types").AnyObject) & ((config: import("@mat3ra/esse/dist/js/esse/types").AnyObject) => import("@mat3ra/esse/dist/js/esse/types").AnyObject) & ((config: import("@mat3ra/esse/dist/js/esse/types").AnyObject) => import("@mat3ra/esse/dist/js/esse/types").AnyObject) & ((config: import("@mat3ra/esse/dist/js/esse/types").AnyObject) => import("@mat3ra/esse/dist/js/esse/types").AnyObject) & ((config: import("@mat3ra/esse/dist/js/esse/types").AnyObject) => import("@mat3ra/esse/dist/js/esse/types").AnyObject);
-            isValid: (() => boolean) & (() => boolean) & (() => boolean) & (() => boolean) & (() => boolean);
-            readonly cls: string;
-            getClsName: (() => string) & (() => string) & (() => string) & (() => string) & (() => string);
-            getAsEntityReference: {
-                (byIdOnly: true): {
-                    _id: string;
-                };
-                (byIdOnly: false): Required<import("@mat3ra/esse/dist/js/types").EntityReferenceSchema>;
-            } & {
-                (byIdOnly: true): {
-                    _id: string;
-                };
-                (byIdOnly: false): Required<import("@mat3ra/esse/dist/js/types").EntityReferenceSchema>;
-            } & {
-                (byIdOnly: true): {
-                    _id: string;
-                };
-                (byIdOnly: false): Required<import("@mat3ra/esse/dist/js/types").EntityReferenceSchema>;
-            } & {
-                (byIdOnly: true): {
-                    _id: string;
-                };
-                (byIdOnly: false): Required<import("@mat3ra/esse/dist/js/types").EntityReferenceSchema>;
-            } & {
-                (byIdOnly: true): {
-                    _id: string;
-                };
-                (byIdOnly: false): Required<import("@mat3ra/esse/dist/js/types").EntityReferenceSchema>;
-            };
-            getEntityByName: ((entities: import("@mat3ra/code/dist/js/entity/in_memory").InMemoryEntity[], entity: string, name: string) => import("@mat3ra/code/dist/js/entity/in_memory").InMemoryEntity) & ((entities: import("@mat3ra/code/dist/js/entity/in_memory").InMemoryEntity[], entity: string, name: string) => import("@mat3ra/code/dist/js/entity/in_memory").InMemoryEntity) & ((entities: import("@mat3ra/code/dist/js/entity/in_memory").InMemoryEntity[], entity: string, name: string) => import("@mat3ra/code/dist/js/entity/in_memory").InMemoryEntity) & ((entities: import("@mat3ra/code/dist/js/entity/in_memory").InMemoryEntity[], entity: string, name: string) => import("@mat3ra/code/dist/js/entity/in_memory").InMemoryEntity) & ((entities: import("@mat3ra/code/dist/js/entity/in_memory").InMemoryEntity[], entity: string, name: string) => import("@mat3ra/code/dist/js/entity/in_memory").InMemoryEntity);
-            id: string;
-            _id: string;
-            schemaVersion: string;
-            systemName: string;
-            readonly slug: string;
-            readonly isSystemEntity: boolean;
-            metadata: object;
-            updateMetadata(object: object): void;
-            name: string;
-            setName(name: string): void;
-            readonly isDefault: boolean;
-        } & {
-            consistencyChecks: import("@mat3ra/esse/dist/js/types").ConsistencyCheck[];
-            addConsistencyChecks(array: import("@mat3ra/esse/dist/js/types").ConsistencyCheck[]): void;
-            _json: import("@mat3ra/esse/dist/js/esse/types").AnyObject;
-            prop<T = undefined>(name: string, defaultValue: T): T;
-            prop<T_1 = undefined>(name: string): T_1 | undefined;
-            setProp(name: string, value: unknown): void;
-            unsetProp(name: string): void;
-            setProps(json?: import("@mat3ra/esse/dist/js/esse/types").AnyObject | undefined): any;
-            toJSON(exclude?: string[] | undefined): import("@mat3ra/esse/dist/js/esse/types").AnyObject;
-            toJSONSafe(exclude?: string[] | undefined): import("@mat3ra/esse/dist/js/esse/types").AnyObject;
-            toJSONQuick(exclude?: string[] | undefined): import("@mat3ra/esse/dist/js/esse/types").AnyObject;
-            clone(extraContext?: object | undefined): any;
-            validate(): void;
-            clean(config: import("@mat3ra/esse/dist/js/esse/types").AnyObject): import("@mat3ra/esse/dist/js/esse/types").AnyObject;
-            isValid(): boolean;
-            readonly cls: string;
-            getClsName(): string;
-            getAsEntityReference(byIdOnly: true): {
-                _id: string;
-            };
-            getAsEntityReference(byIdOnly: false): Required<import("@mat3ra/esse/dist/js/types").EntityReferenceSchema>;
-            getEntityByName(entities: import("@mat3ra/code/dist/js/entity/in_memory").InMemoryEntity[], entity: string, name: string): import("@mat3ra/code/dist/js/entity/in_memory").InMemoryEntity;
-            id: string;
-            _id: string;
-            schemaVersion: string;
-            systemName: string;
-            readonly slug: string;
-            readonly isSystemEntity: boolean;
-        } & {
-            metadata: object;
-            updateMetadata(object: object): void;
-            _json: import("@mat3ra/esse/dist/js/esse/types").AnyObject;
-            prop<T_2 = undefined>(name: string, defaultValue: T_2): T_2;
-            prop<T_3 = undefined>(name: string): T_3 | undefined;
-            setProp(name: string, value: unknown): void;
-            unsetProp(name: string): void;
-            setProps(json?: import("@mat3ra/esse/dist/js/esse/types").AnyObject | undefined): any;
-            toJSON(exclude?: string[] | undefined): import("@mat3ra/esse/dist/js/esse/types").AnyObject;
-            toJSONSafe(exclude?: string[] | undefined): import("@mat3ra/esse/dist/js/esse/types").AnyObject;
-            toJSONQuick(exclude?: string[] | undefined): import("@mat3ra/esse/dist/js/esse/types").AnyObject;
-            clone(extraContext?: object | undefined): any;
-            validate(): void;
-            clean(config: import("@mat3ra/esse/dist/js/esse/types").AnyObject): import("@mat3ra/esse/dist/js/esse/types").AnyObject;
-            isValid(): boolean;
-            readonly cls: string;
-            getClsName(): string;
-            getAsEntityReference(byIdOnly: true): {
-                _id: string;
-            };
-            getAsEntityReference(byIdOnly: false): Required<import("@mat3ra/esse/dist/js/types").EntityReferenceSchema>;
-            getEntityByName(entities: import("@mat3ra/code/dist/js/entity/in_memory").InMemoryEntity[], entity: string, name: string): import("@mat3ra/code/dist/js/entity/in_memory").InMemoryEntity;
-            id: string;
-            _id: string;
-            schemaVersion: string;
-            systemName: string;
-            readonly slug: string;
-            readonly isSystemEntity: boolean;
-        } & {
-            name: string;
-            setName(name: string): void;
-            _json: import("@mat3ra/esse/dist/js/esse/types").AnyObject;
-            prop<T_4 = undefined>(name: string, defaultValue: T_4): T_4;
-            prop<T_5 = undefined>(name: string): T_5 | undefined;
-            setProp(name: string, value: unknown): void;
-            unsetProp(name: string): void;
-            setProps(json?: import("@mat3ra/esse/dist/js/esse/types").AnyObject | undefined): any;
-            toJSON(exclude?: string[] | undefined): import("@mat3ra/esse/dist/js/esse/types").AnyObject;
-            toJSONSafe(exclude?: string[] | undefined): import("@mat3ra/esse/dist/js/esse/types").AnyObject;
-            toJSONQuick(exclude?: string[] | undefined): import("@mat3ra/esse/dist/js/esse/types").AnyObject;
-            clone(extraContext?: object | undefined): any;
-            validate(): void;
-            clean(config: import("@mat3ra/esse/dist/js/esse/types").AnyObject): import("@mat3ra/esse/dist/js/esse/types").AnyObject;
-            isValid(): boolean;
-            readonly cls: string;
-            getClsName(): string;
-            getAsEntityReference(byIdOnly: true): {
-                _id: string;
-            };
-            getAsEntityReference(byIdOnly: false): Required<import("@mat3ra/esse/dist/js/types").EntityReferenceSchema>;
-            getEntityByName(entities: import("@mat3ra/code/dist/js/entity/in_memory").InMemoryEntity[], entity: string, name: string): import("@mat3ra/code/dist/js/entity/in_memory").InMemoryEntity;
-            id: string;
-            _id: string;
-            schemaVersion: string;
-            systemName: string;
-            readonly slug: string;
-            readonly isSystemEntity: boolean;
-        } & {
-            readonly isDefault: boolean;
-            _json: import("@mat3ra/esse/dist/js/esse/types").AnyObject;
-            prop<T_6 = undefined>(name: string, defaultValue: T_6): T_6;
-            prop<T_7 = undefined>(name: string): T_7 | undefined;
-            setProp(name: string, value: unknown): void;
-            unsetProp(name: string): void;
-            setProps(json?: import("@mat3ra/esse/dist/js/esse/types").AnyObject | undefined): any;
-            toJSON(exclude?: string[] | undefined): import("@mat3ra/esse/dist/js/esse/types").AnyObject;
-            toJSONSafe(exclude?: string[] | undefined): import("@mat3ra/esse/dist/js/esse/types").AnyObject;
-            toJSONQuick(exclude?: string[] | undefined): import("@mat3ra/esse/dist/js/esse/types").AnyObject;
-            clone(extraContext?: object | undefined): any;
-            validate(): void;
-            clean(config: import("@mat3ra/esse/dist/js/esse/types").AnyObject): import("@mat3ra/esse/dist/js/esse/types").AnyObject;
-            isValid(): boolean;
-            readonly cls: string;
-            getClsName(): string;
-            getAsEntityReference(byIdOnly: true): {
-                _id: string;
-            };
-            getAsEntityReference(byIdOnly: false): Required<import("@mat3ra/esse/dist/js/types").EntityReferenceSchema>;
-            getEntityByName(entities: import("@mat3ra/code/dist/js/entity/in_memory").InMemoryEntity[], entity: string, name: string): import("@mat3ra/code/dist/js/entity/in_memory").InMemoryEntity;
-            id: string;
-            _id: string;
-            schemaVersion: string;
-            systemName: string;
-            readonly slug: string;
-            readonly isSystemEntity: boolean;
-        } & import("@mat3ra/code/dist/js/entity/in_memory").InMemoryEntity) => void;
->>>>>>> 1bf55dfa
+        translateAtomsToCenter: (material: import("../material").Material) => void;
     };
     basis: {
         repeat: (basis: import("../basis/basis").Basis, repetitions: number[]) => import("../basis/basis").Basis;
