{
    "name": "@exabyte-io/made.js",
<<<<<<< HEAD
    "version": "2.1.3",
=======
    "version": "2021.11.26",
>>>>>>> 0c771bc2
    "description": "Materials Design in Javascript",
    "scripts": {
        "prepublishOnly": "rm -rf lib; npm run transpile",
        "postinstall": "npm run transpile",
        "transpile": "mkdir -p lib; babel src --out-dir lib",
        "test": "mocha --recursive --bail --require @babel/register/lib --require tests/setup.js tests"
    },
    "repository": {
        "type": "git",
        "url": "https://github.com/Exabyte-io/made-js.git"
    },
    "main": "lib/made.js",
    "author": "Exabyte Inc.",
    "bugs": {
        "url": "https://github.com/Exabyte-io/made-js/issues"
    },
    "license": "Apache-2.0",
    "homepage": "https://github.com/Exabyte-io/made-js",
    "engines": {
        "node": ">=0.12"
    },
    "devDependencies": {
        "chai": "^4.3.4",
        "chai-almost": "^1.0.1",
        "mocha": "^8.3.2"
    },
    "dependencies": {
        "@babel/cli": "7.1.0",
        "@babel/core": "7.1.0",
        "@babel/register": "7.0.0",
        "@babel/polyfill": "7.0.0",
        "@babel/preset-env": "7.0.0",
        "@babel/plugin-proposal-class-properties": "7.0.0",
        "array-almost-equal": "^1.0.0",
        "crypto-js": "^3.1.9-1",
        "lodash": "^4.17.4",
        "mathjs": "^3.9.0",
        "mixwith": "^0.1.1",
        "underscore": "^1.8.3",
        "underscore.string": "^3.3.4",
        "@exabyte-io/periodic-table.js": "2.0.4"
    }
}<|MERGE_RESOLUTION|>--- conflicted
+++ resolved
@@ -1,10 +1,6 @@
 {
     "name": "@exabyte-io/made.js",
-<<<<<<< HEAD
-    "version": "2.1.3",
-=======
     "version": "2021.11.26",
->>>>>>> 0c771bc2
     "description": "Materials Design in Javascript",
     "scripts": {
         "prepublishOnly": "rm -rf lib; npm run transpile",
