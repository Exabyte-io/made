--- conflicted
+++ resolved
@@ -34,12 +34,8 @@
         "@babel/runtime-corejs3": "^7.16.8",
         "@exabyte-io/code.js": "2024.2.29-0",
         "@exabyte-io/eslint-config": "^2023.8.29-1",
-<<<<<<< HEAD
+        "@mat3ra/esse": "2024.3.20-0",
         "@mat3ra/tsconfig": "^2024.3.21-5",
-        "@mat3ra/esse": "^2024.2.29-0",
-=======
-        "@mat3ra/esse": "2024.3.20-0",
->>>>>>> 155375cc
         "@types/crypto-js": "^4.2.2",
         "@types/mathjs": "^3.21.1",
         "@typescript-eslint/eslint-plugin": "^5.9.1",
