--- conflicted
+++ resolved
@@ -52,22 +52,17 @@
         "@babel/plugin-proposal-class-properties": "^7.16.0",
         "@babel/preset-env": "^7.16.4",
         "@babel/register": "^7.16.0",
-        "@exabyte-io/periodic-table.js": "^2.0.4",
+        "@exabyte-io/periodic-table.js": "2021.12.15-0",
         "array-almost-equal": "^1.0.0",
         "crypto-js": "^3.1.9-1",
         "lodash": "^4.17.4",
         "mathjs": "^3.9.0",
         "mixwith": "^0.1.1",
         "underscore": "^1.8.3",
-<<<<<<< HEAD
         "underscore.string": "^3.3.4"
     },
     "lint-staged": {
         "*.js": "eslint --cache --fix",
         "*.{js,css}": "prettier --write"
-=======
-        "underscore.string": "^3.3.4",
-        "@exabyte-io/periodic-table.js": "2021.12.15-0"
->>>>>>> b0c8a530
     }
 }