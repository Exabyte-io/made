{
    "name": "@mat3ra/made",
    "version": "0.0.0",
    "description": "MAterials DEsign library",
    "scripts": {
        "lint": "eslint --cache src/js tests/js && prettier --write src/js tests/js",
        "lint:fix": "eslint --fix --cache src/js tests/js && prettier --write src/js tests/js",
        "lint:staged": "lint-staged",
        "prepare": "husky install",
        "prettier": "prettier --check src/js tests/js",
        "test": "nyc --reporter=text mocha --recursive --bail tests/js/**/*.ts",
        "transpile": "tsc -p tsconfig-transpile.json"
    },
    "repository": {
        "type": "git",
        "url": "https://github.com/Exabyte-io/made.git"
    },
    "main": "dist/js/made.js",
    "author": "Exabyte Inc.",
    "bugs": {
        "url": "https://github.com/Exabyte-io/made/issues"
    },
    "license": "Apache-2.0",
    "homepage": "https://github.com/Exabyte-io/made",
    "engines": {
        "node": ">=0.14"
    },
    "devDependencies": {
        "@babel/eslint-parser": "^7.16.3",
        "@babel/plugin-proposal-class-properties": "^7.16.0",
        "@babel/preset-env": "^7.16.4",
        "@babel/preset-react": "^7.16.7",
        "@babel/register": "^7.22.15",
        "@babel/runtime-corejs3": "^7.16.8",
<<<<<<< HEAD
        "@exabyte-io/eslint-config": "^2023.8.29-1",
        "@mat3ra/code": "git+https://github.com/Exabyte-io/code.git#719ce0f592e82c7f2071ec31711b39c1289f7108",
        "@mat3ra/esse": "2025.4.22-0",
=======
        "@exabyte-io/eslint-config": "2025.5.13-0",
        "@mat3ra/code": "2025.4.27-0",
        "@mat3ra/esse": "2025.5.16-0",
>>>>>>> 4568b275
        "@mat3ra/tsconfig": "2024.6.3-0",
        "@mat3ra/utils": "2025.4.14-0",
        "@types/crypto-js": "^4.2.2",
        "@typescript-eslint/eslint-plugin": "^5.9.1",
        "@typescript-eslint/parser": "^5.9.1",
        "chai": "^4.3.4",
        "chai-almost": "^1.0.1",
        "eslint": "^7.32.0",
        "eslint-config-airbnb": "^19.0.2",
        "eslint-config-prettier": "^8.5.0",
        "eslint-import-resolver-exports": "^1.0.0-beta.5",
        "eslint-import-resolver-meteor": "^0.4.0",
        "eslint-import-resolver-node": "^0.3.9",
        "eslint-plugin-import": "^2.25.3",
        "eslint-plugin-jsdoc": "^37.1.0",
        "eslint-plugin-jsx-a11y": "^6.5.1",
        "eslint-plugin-mui-path-imports": "0.0.15",
        "eslint-plugin-prettier": "^4.2.1",
        "eslint-plugin-react": "^7.30.0",
        "eslint-plugin-simple-import-sort": "^7.0.0",
        "husky": "^7.0.4",
        "lint-staged": "^12.1.2",
        "mocha": "10.3.0",
        "prettier": "^2.5.1",
        "nyc": "^15.1.0"
    },
    "dependencies": {
        "@babel/core": "7.24.1",
        "@exabyte-io/periodic-table.js": "2022.5.28-0",
        "@types/chai": "^4.3.5",
        "@types/chai-almost": "^1.0.3",
        "@types/mocha": "^10.0.1",
        "@types/node": "^20.4.2",
        "@types/underscore.string": "^0.0.40",
        "array-almost-equal": "^1.0.0",
        "crypto-js": "4.2.0",
        "lodash": "^4.17.*",
        "ts-node": "^10.9.1",
        "typescript": "^4.5.5",
        "underscore.string": "^3.3.4"
    },
    "peerDependencies": {
        "@mat3ra/code": "*",
        "@mat3ra/esse": "*"
    },
    "lint-staged": {
        "*.js": "eslint --cache --fix",
        "*.{js,css}": "prettier --write"
    }
}<|MERGE_RESOLUTION|>--- conflicted
+++ resolved
@@ -32,15 +32,9 @@
         "@babel/preset-react": "^7.16.7",
         "@babel/register": "^7.22.15",
         "@babel/runtime-corejs3": "^7.16.8",
-<<<<<<< HEAD
-        "@exabyte-io/eslint-config": "^2023.8.29-1",
-        "@mat3ra/code": "git+https://github.com/Exabyte-io/code.git#719ce0f592e82c7f2071ec31711b39c1289f7108",
-        "@mat3ra/esse": "2025.4.22-0",
-=======
         "@exabyte-io/eslint-config": "2025.5.13-0",
-        "@mat3ra/code": "2025.4.27-0",
+        "@mat3ra/code": "git+https://github.com/Exabyte-io/code.git#3e19f4c9407b61ff04dbd927c62156c7e2dbf999",
         "@mat3ra/esse": "2025.5.16-0",
->>>>>>> 4568b275
         "@mat3ra/tsconfig": "2024.6.3-0",
         "@mat3ra/utils": "2025.4.14-0",
         "@types/crypto-js": "^4.2.2",
