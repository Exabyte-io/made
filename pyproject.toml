[project]
name = "mat3ra-made"
dynamic = ["version"]
description = "MAterials DEfinitions and/or MAterials DEsign library."
readme = "README.md"
requires-python = ">=3.8"
license = {file = "LICENSE.md"}
authors = [
    { name = "Exabyte Inc.", email = "info@mat3ra.com" }
]
classifiers = [
    "Programming Language :: Python",
    "Programming Language :: Python :: 3",
    "Development Status :: 3 - Alpha",
    "Topic :: Software Development",
]
dependencies = [
    # add requirements here
    # new verison of numpy==2.0.0 is not handled by pymatgen yet
    "numpy<=1.26.4",
    "mat3ra-utils",
<<<<<<< HEAD
    "mat3ra-esse @ git+https://github.com/Exabyte-io/esse.git@b9d23b1ff3487129dcf5730e0891a31d945bb7cf",
=======
    "mat3ra-esse",
>>>>>>> 572aafa3
    "mat3ra-code"

]

[project.optional-dependencies]
# tracking separately the deps required to use the tools module
tools = [
    "scipy",
    "pymatgen==2024.4.13",
    "ase",
    "pymatgen-analysis-defects==2024.4.23",
]
dev = [
    "pre-commit",
    "black",
    "ruff",
    "isort",
    "mypy",
    "pip-tools",
]
tests = [
    "coverage[toml]>=5.3",
    "pytest",
    "pytest-cov",
    # B/c of https://github.com/binary-husky/gpt_academic/issues/1237
    "gradio",
    "pydantic",
    "mat3ra-made[tools]",
    "mat3ra-standata"
]
all = [
    "mat3ra-made[tests]",
    "mat3ra-made[dev]",
]

# Entrypoint scripts can be defined here, see examples below.
[project.scripts]
# To proxy the wheel_server script from mat3ra-utils for development purposes
wheel_server = "mat3ra.utils.wheel_server:main"


[build-system]
requires = [
    "setuptools>=42",
    "setuptools-scm[toml]>=3.4"
]
build-backend = "setuptools.build_meta"

[tool.setuptools_scm]
git_describe_command = "git describe --tags --long"

[tool.setuptools.packages.find]
where = ["src/py"]

[tool.black]
line-length = 120
target-version = ['py38']
# 'extend-exclude' excludes files or directories in addition to the defaults
extend-exclude = '''
(
    tests\/fixtures*,
    examples\/.*\/.*\.py
  | other\/.*\/.*\.(py|ipynb)
)
'''

[tool.ruff]
# Exclude a variety of commonly ignored directories.
extend-exclude = [
    "src/js",
    "tests/fixtures"
]
line-length = 120
target-version = "py38"

[tool.ruff.per-file-ignores]
"__init__.py" = ["F401"]

[tool.isort]
profile = "black"
multi_line_output = 3
include_trailing_comma = true

[tool.pytest.ini_options]
pythonpath = [
    "src/py",
]
testpaths = [
    "tests/py"
]
filterwarnings = [
    "ignore:.*:DeprecationWarning:typing_extensions",
    "ignore:.*:UserWarning:pydantic",
    "ignore:.*:RuntimeWarning:mat3ra.made",
    "ignore::pydantic.warnings.PydanticDeprecatedSince20",
]<|MERGE_RESOLUTION|>--- conflicted
+++ resolved
@@ -19,11 +19,7 @@
     # new verison of numpy==2.0.0 is not handled by pymatgen yet
     "numpy<=1.26.4",
     "mat3ra-utils",
-<<<<<<< HEAD
-    "mat3ra-esse @ git+https://github.com/Exabyte-io/esse.git@b9d23b1ff3487129dcf5730e0891a31d945bb7cf",
-=======
     "mat3ra-esse",
->>>>>>> 572aafa3
     "mat3ra-code"
 
 ]
