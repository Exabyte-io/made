import _ from "underscore";
import s from "underscore.string";
import {getElectronegativity} from "periodic-table";

import math from "../math";
<<<<<<< HEAD
import {ArrayWithIds} from "../abstract/array_with_ids";
import {getElectronegativity} from "../periodic_table/elements";
=======
import {ArrayWithIds} from "../primitive";
import {Lattice} from "../lattice/lattice";
import {ATOMIC_COORD_UNITS, HASH_TOLERANCE} from "../constants";
>>>>>>> 2fd46944

export class Basis {
    constructor({
                    elements = ["Si"],
                    coordinates = [[0, 0, 0]],
                    units,
                    cell = Basis.defaultCell,   // by default assume a cubic unary cell
                    isEmpty = false,            // whether to generate an empty Basis
                }) {
        if (!units) {
            units = Basis.unitsOptionsDefaultValue;
            console.warn("Basis.constructor: units are not provided => set to crystal");
        }
        if (isEmpty) {
            elements = coordinates = [];
        }
        // assert that elements and coordinates have ids if not already passed in config + store Array helper classes
        this._elements = new ArrayWithIds(elements);
        this._coordinates = new ArrayWithIds(coordinates);
        this.units = units;
        this.cell = cell;
    }

    static get unitsOptionsConfig() {
        return ATOMIC_COORD_UNITS;
    }

    static get unitsOptionsDefaultValue() {
        return ATOMIC_COORD_UNITS.crystal;
    }

    static get defaultCell() {
        return new Lattice().vectorArrays;
    }

    toJSON() {
        return JSON.parse(JSON.stringify(_.pick(this, ["elements", "coordinates", "units", "cell"])));
    }

    clone(extraContext) {return new this.constructor(Object.assign({}, this.toJSON(), extraContext))}

    getElementByIndex(idx) {
        return this._elements.getArrayElementByIndex(idx);
    }

    getCoordinateByIndex(idx) {
        return this._coordinates.getArrayElementByIndex(idx);
    }

    get elements() {
        return this._elements.toJSON();
    }

    get elementsArray() {
        return this._elements.array;
    }

    set elements(elementsArray) {
        this._elements = new ArrayWithIds(elementsArray);
    }

    get coordinates() {
        return this._coordinates.toJSON();
    }

    set coordinates(coordinatesNestedArray) {
        this._coordinates = new ArrayWithIds(coordinatesNestedArray);
    }

    get coordinatesAsArray() {
        return this._coordinates.array;
    }

    get isInCrystalUnits() {
        return this.units === ATOMIC_COORD_UNITS.crystal;
    }

    get isInCartesianUnits() {
        return this.units === ATOMIC_COORD_UNITS.cartesian;
    }

    toCartesian() {
        const unitCell = this.cell;
        if (this.units === ATOMIC_COORD_UNITS.cartesian) return;
        this._coordinates.mapArrayInPlace(point => math.multiply(point, unitCell));
        this.units = ATOMIC_COORD_UNITS.cartesian;
    }

    toCrystal() {
        const unitCell = this.cell;
        if (this.units === ATOMIC_COORD_UNITS.crystal) return;
        this._coordinates.mapArrayInPlace(point => math.multiply(point, math.inv(unitCell)));
        this.units = ATOMIC_COORD_UNITS.crystal;
    }

    // assert that all coordinates are within 0 and 1 in crystal units
    toStandardRepresentation() {
        this.toCrystal();
        this._coordinates.mapArrayInPlace(point => point.map(x => math.mod(x)));
    }

    get standardRepresentation() {
        const originalUnits = this.units;

        this.toStandardRepresentation();
        const result = this.toJSON();

        // preserve the original state
        if (originalUnits !== ATOMIC_COORD_UNITS.crystal) this.toCartesian();

        return result;
    }

    addAtom({element = "Si", coordinate = [0.5, 0.5, 0.5]}) {
        this._elements.addElement(element);
        this._coordinates.addElement(coordinate);
    }

    removeAtom({element, coordinate, id}) {
        if (element && coordinate.length > 0) {
            this._elements.removeElement(element, id);
            this._coordinates.removeElement(coordinate, id);
        }
    }

    removeAtomAtCoordinate({coordinate, id}) {
        if (coordinate.length > 0) {
            const index = this._coordinates.getArrayIndexByPredicate(
                arrayCoordinate => (math.roundToZero(math.vDist(arrayCoordinate, coordinate)) === 0)
            );
            (index > -1) && this._elements.removeElement(null, index);
            (index > -1) && this._coordinates.removeElement(null, index);
        }
    }

    /**
     * @summary Unique element names used in the material. E.g. `['Si', 'Li']`
     */
    get uniqueElements() {
        return _.unique(this._elements.array);
    }

    /**
     * @summary Returns unit cell formula as object `{ "Fe": 4.0, "O": 8.0, "Li": 2.0}`
     */
    get elementCounts() {
        return _.chain(this.elements)
            .sortBy('value').sortBy(x => getElectronegativity(x.value))
            .countBy(element => element.value).value();
    }

    /**
     * @summary Returns a reduced formula in IUPAC format. E.g., Na2SO4
     * TODO: sort elements by electronegativity
     */
    get formula() {
        const counts = this.elementCounts;
        const countsValues = _.values(counts);
        const gcd = countsValues.length > 1 ? math.gcd.apply(math, countsValues) : countsValues[0];
        return _.pairs(counts).map(x => x[0] + ((x[1] / gcd) === 1 ? '' : (x[1] / gcd))).reduce((mem, item) => {
            return mem + item;
        }, '');
    }

    /**
     * @summary Returns unit cell formula as object `{ "Fe": 4.0, "O": 8.0, "Li": 2.0}`
     */
    get unitCellFormula() {
        const counts = this.elementCounts;
        return _.pairs(counts).map(x => x[0] + (x[1] === 1 ? '' : x[1])).reduce((mem, item) => {
            return mem + item;
        }, '');
    }

    /**
     * @summary Returns a nested array with elements and their corresponding coordinates
     * @example Output: [ ["Si", [0,0,0]], ["Si", [0.5,0.5,0.5]] ]
     */
    get elementsAndCoordinatesArray() {
        const clsInstance = this;
        return this._elements.array.map((element, idx) => {
            const coordinates = clsInstance.getCoordinateByIndex(idx);
            return [element, coordinates];
        });
    }

    /**
     * @summary Concatenates elements and sorts them in alphanumeric order.
     * E.g.,
     * ```
     *     elements: [{id: 1, value: 'Si'}, {id: 2, value: 'Si'}]
     *     coordinates: [{id: 1, value: [1,0,0]}, {id: 2, value: [0, 1, 0]}]
     *     result: "Si 0,1,0;Si 1,0,0"
     * ```
     * This guarantees independence of hash from elements array ordering.
     * @return {String}
     */
    getAsSortedString(inStandardRepresentation = true) {
        // make a copy to prevent modifying class values
        const clsInstance = new Basis(this.toJSON());
        clsInstance.toStandardRepresentation();
        return clsInstance.elementsAndCoordinatesArray.map((entry) => {
            const element = entry[0];
            const coordinate = entry[1];
            const toleratedCoordinates = coordinate.map(x => math.round(x, HASH_TOLERANCE));
            return `${element} ${toleratedCoordinates.join()}`;
        }).sort().join(';') + ";";
    }

    // returns a string for hash calculation (in crystal units)
    get hashString() {
        const originallyInCartesianUnits = this.isInCartesianUnits;

        this.toCrystal();
        const hashString = this.getAsSortedString();

        // preserve the original state
        if (originallyInCartesianUnits) this.toCartesian();

        return hashString;
    }

    /**
     * @summary Returns atomic positions array.
     * E.g., ``` ['Si 0 0 0', 'Li 0.5 0.5 0.5']```
     * @return {String[]}
     */
    get atomicPositions() {
        const clsInstance = this;
        return this.elementsAndCoordinatesArray.map((entry) => {
            const element = entry[0];
            const coordinate = entry[1];
            return element + ' ' + coordinate.map(x => s.sprintf('%14.9f', x).trim()).join(' ');
        });
    }

    /**
     * @summary Returns number of atoms in material
     */
    get nAtoms() {
        return this._elements.array.length;
    }

    // helpers

    /**
     * @summary Returns true if bases are equal, otherwise - false.
     * @param anotherBasisClsInstance {Basis} Another Basis.
     * @return {Boolean}
     */
    isEqualTo(anotherBasisClsInstance) {
        return this.hashString === anotherBasisClsInstance.hashString;
    }

    /**
     * @summary Returns true if basis cells are equal, otherwise - false.
     * @param anotherBasisClsInstance {Basis} Another Basis.
     * @return {Boolean}
     */
    hasEquivalentCellTo(anotherBasisClsInstance) {
        // this.cell {Array} - Cell Vectors 1, eg. [[1.0, 0.0, 0.0], [0.0, 1.0, 0.0], [0.0, 0.0, 1.0]]
        return !this.cell.map((vector, idx) => (math.vEqualWithTolerance(vector, anotherBasisClsInstance.cell[idx])))
            .some(x => !x);
    }

}<|MERGE_RESOLUTION|>--- conflicted
+++ resolved
@@ -3,14 +3,9 @@
 import {getElectronegativity} from "periodic-table";
 
 import math from "../math";
-<<<<<<< HEAD
+import {Lattice} from "../lattice/lattice";
 import {ArrayWithIds} from "../abstract/array_with_ids";
-import {getElectronegativity} from "../periodic_table/elements";
-=======
-import {ArrayWithIds} from "../primitive";
-import {Lattice} from "../lattice/lattice";
 import {ATOMIC_COORD_UNITS, HASH_TOLERANCE} from "../constants";
->>>>>>> 2fd46944
 
 export class Basis {
     constructor({
