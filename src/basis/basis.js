--- conflicted
+++ resolved
@@ -426,8 +426,6 @@
             )
             .some((x) => !x);
     }
-<<<<<<< HEAD
-=======
 
     /**
      * @summary function returns the max distance between pairs of basis coordinates by
@@ -450,7 +448,9 @@
         for (let i = 0; i < this._elements.array.length; i++) {
             for (let j = i + 1; j < this._elements.array.length; j++) {
                 const distance = math.vDist(
-                    this._coordinates.getArrayElementByIndex(i), this._coordinates.getArrayElementByIndex(j));
+                    this._coordinates.getArrayElementByIndex(i),
+                    this._coordinates.getArrayElementByIndex(j),
+                );
                 if (distance > maxDistance) {
                     maxDistance = distance;
                 }
@@ -482,7 +482,8 @@
         const transposedBasisCoordinates = math.transpose(this._coordinates.array);
         const centerOfCoordinatesVectors = [];
         for (let i = 0; i < 3; i++) {
-            let center = transposedBasisCoordinates[i].reduce((a, b) => a + b) / this._elements.array.length;
+            const center =
+                transposedBasisCoordinates[i].reduce((a, b) => a + b) / this._elements.array.length;
             centerOfCoordinatesVectors.push(math.precise(center, 4));
         }
         return centerOfCoordinatesVectors;
@@ -494,7 +495,6 @@
 
      */
     translateByVector(translationVector) {
-        this._coordinates.mapArrayInPlace(x => math.add(x, translationVector));
-    }
->>>>>>> f0c321ef
+        this._coordinates.mapArrayInPlace((x) => math.add(x, translationVector));
+    }
 }