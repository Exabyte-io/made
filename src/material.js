--- conflicted
+++ resolved
@@ -56,7 +56,9 @@
 
 export class Material {
     constructor(config) {
-        if (!config.isNonPeriodic) {config.isNonPeriodic = false;}
+        if (!config.isNonPeriodic) {
+            config.isNonPeriodic = false;
+        }
         this._json = lodash.cloneDeep(config || {});
         this.setProp("isNonPeriodic", config.isNonPeriodic);
     }
@@ -196,18 +198,13 @@
      * @param salt {String} Salt for hashing, empty string by default.
      * @param isScaled {Boolean} Whether to scale the lattice parameter 'a' to 1.
      */
-<<<<<<< HEAD
-    calculateHash(salt = '', isScaled = false) {
+    calculateHash(salt = "", isScaled = false) {
         let message;
         if (!this.isNonPeriodic) {
             message = this.Basis.hashString + "#" + this.Lattice.getHashString(isScaled) + "#" + salt;
         } else {
             message = this.getNonPeriodicHashMessage();
         }
-=======
-    calculateHash(salt = "", isScaled = false) {
-        const message = `${this.Basis.hashString}#${this.Lattice.getHashString(isScaled)}#${salt}`;
->>>>>>> c91e65f8
         return CryptoJS.MD5(message).toString();
     }
 
