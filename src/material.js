import CryptoJS from "crypto-js";
import lodash from "lodash";

import { ConstrainedBasis } from "./basis/constrained_basis";
import {
    isConventionalCellSameAsPrimitiveForLatticeType,
    PRIMITIVE_TO_CONVENTIONAL_CELL_LATTICE_TYPES,
    PRIMITIVE_TO_CONVENTIONAL_CELL_MULTIPLIERS,
} from "./cell/conventional_cell";
import { ATOMIC_COORD_UNITS, units } from "./constants";
import { Lattice } from "./lattice/lattice";
import { LATTICE_TYPE } from "./lattice/types";
import parsers from "./parsers/parsers";
import supercellTools from "./tools/supercell";

export const defaultMaterialConfig = {
    name: "Silicon FCC",
    basis: {
        elements: [
            {
                id: 1,
                value: "Si",
            },
            {
                id: 2,
                value: "Si",
            },
        ],
        coordinates: [
            {
                id: 1,
                value: [0.0, 0.0, 0.0],
            },
            {
                id: 2,
                value: [0.25, 0.25, 0.25],
            },
        ],
        units: ATOMIC_COORD_UNITS.crystal,
    },
    lattice: {
        // Primitive cell for Diamond FCC Silicon at ambient conditions
        type: LATTICE_TYPE.FCC,
        a: 3.867,
        b: 3.867,
        c: 3.867,
        alpha: 60,
        beta: 60,
        gamma: 60,
        units: {
            length: units.angstrom,
            angle: units.degree,
        },
    },
};

export class Material {
    constructor(config) {
        this._json = lodash.cloneDeep(config || {});
    }

    prop(name, defaultValue) {
        return lodash.get(this._json, name) || defaultValue;
    }

    unsetProp(name) {
        delete this._json[name];
    }

    setProp(name, value) {
        this._json[name] = value;
    }

    toJSON() {
        return {
            lattice: this.Lattice.toJSON(),
            basis: this.Basis.toJSON(),
            name: this.name || this.formula,
<<<<<<< HEAD
=======
            isNonPeriodic: this.isNonPeriodic || false
>>>>>>> cc444ee5
        };
    }

    clone(extraContext) {
        return new this.constructor({ ...this.toJSON(), ...extraContext });
    }

    updateFormula() {
        this.setProp("formula", this.Basis.formula);
        this.setProp("unitCellFormula", this.Basis.unitCellFormula);
    }

    /**
     * Gets Bolean value for whether or not a material is non-periodic vs periodic.
     * False = periodic, True = non-periodic
     */
    get isNonPeriodic() {
        return this.prop("isNonPeriodic", false, true);
    }

    /**
     * @summary Sets the value of isNonPeriodic based on Boolean value passed as an argument.
     * @param {Boolean} bool
     */
    set isNonPeriodic(bool) {this.setProp('isNonPeriodic', bool);}

    /**
     * Gets material's formula
     */
    get formula() {
        return this.prop("formula") || this.Basis.formula;
    }

    get unitCellFormula() {
        return this.prop("unitCellFormula") || this.Basis.unitCellFormula;
    }

    get name() {
        return this.prop("name") || this.formula;
    }

    set name(name) {
        this.setProp("name", name);
    }

    /**
     * @param textOrObject {String} Basis text or JSON object.
     * @param format {String} Format (xyz, etc.)
     * @param unitz {String} crystal/cartesian
     */
    setBasis(textOrObject, format, unitz) {
        let basis;
        switch (format) {
            case "xyz":
                basis = parsers.xyz.toBasisConfig(textOrObject, unitz);
                break;
            default:
                basis = textOrObject;
        }
        this.setProp("basis", basis);
        this.updateFormula();
    }

    setBasisConstraints(constraints) {
        this.setBasis({
            ...this.basis,
            constraints,
        });
    }

    get basis() {
        return this.prop("basis", undefined, true);
    }

    // returns the instance of {ConstrainedBasis} class
    get Basis() {
        return new ConstrainedBasis({
            ...this.basis,
            cell: this.Lattice.vectorArrays,
        });
    }

    get lattice() {
        return this.prop("lattice", undefined, true);
    }

    set lattice(config) {
        this.setProp("lattice", config);
    }

    // returns the instance of {Lattice} class
    get Lattice() {
        return new Lattice(this.lattice);
    }

    /**
     * Calculates hash from basis and lattice. Algorithm expects the following:
     * - asserts lattice units to be angstrom
     * - asserts basis units to be crystal
     * - asserts basis coordinates and lattice measurements are rounded to hash precision
     * - forms strings for lattice and basis
     * - creates MD5 hash from basisStr + latticeStr + salt
     * @param salt {String} Salt for hashing, empty string by default.
     * @param isScaled {Boolean} Whether to scale the lattice parameter 'a' to 1.
     */
    calculateHash(salt = "", isScaled = false) {
        const message = `${this.Basis.hashString}#${this.Lattice.getHashString(isScaled)}#${salt}`;
        return CryptoJS.MD5(message).toString();
    }

    get hash() {
        return this.calculateHash();
    }

    /**
     * Calculates hash from basis and lattice as above + scales lattice properties to make lattice.a = 1
     */
    get scaledHash() {
        return this.calculateHash("", true);
    }

    /**
     * Converts basis to crystal/fractional coordinates.
     */
    toCrystal() {
        const basis = this.Basis;
        basis.toCrystal();
        this.setProp("basis", basis.toJSON());
    }

    /**
     * Converts current material's basis coordinates to cartesian.
     * No changes if coordinates already cartesian.
     */
    toCartesian() {
        const basis = this.Basis;
        basis.toCartesian();
        this.setProp("basis", basis.toJSON());
    }

    /**
     * Returns material's basis in XYZ format.
     * @return {String}
     */
    getBasisAsXyz(fractional = false) {
        return parsers.xyz.fromMaterial(this.toJSON(), fractional);
    }

    /**
     * Returns material in Quantum Espresso output format:
     * ```
     *    CELL_PARAMETERS (angstroms)
     *    -0.543131284  -0.000000000   0.543131284
     *    -0.000000000   0.543131284   0.543131284
     *    -0.543131284   0.543131284   0.000000000
     *
     *    ATOMIC_POSITIONS (crystal)
     *    Si       0.000000000   0.000000000  -0.000000000
     *    Si       0.250000000   0.250000000   0.250000000
     * ```
     * @return {String}
     */
    getAsQEFormat() {
        return parsers.espresso.toEspressoFormat(this.toJSON());
    }

    /**
     * Returns material in POSCAR format. Pass `true` to ignore original poscar source and re-serialize.
     */
    getAsPOSCAR(ignoreOriginal = false, omitConstraints = false) {
        const { src } = this;
        // By default return original source if exists
        if (src && src.extension === "poscar" && !ignoreOriginal) {
            return this.src.text;
        }
        return parsers.poscar.toPoscar(this.toJSON(), omitConstraints);
    }

    /**
     * Returns a copy of the material with conventional cell constructed instead of primitive.
     */
    getACopyWithConventionalCell() {
        const material = this.clone();

        // if conventional and primitive cells are the same => return a copy.
        if (isConventionalCellSameAsPrimitiveForLatticeType(this.Lattice.type)) return material;

        const conventionalSupercellMatrix =
            PRIMITIVE_TO_CONVENTIONAL_CELL_MULTIPLIERS[this.Lattice.type];
        const conventionalLatticeType =
            PRIMITIVE_TO_CONVENTIONAL_CELL_LATTICE_TYPES[this.Lattice.type];
        const config = supercellTools.generateConfig(material, conventionalSupercellMatrix, 1);

        config.lattice.type = conventionalLatticeType;
        config.name = `${material.name} - conventional cell`;

        return new this.constructor(config);
    }
}<|MERGE_RESOLUTION|>--- conflicted
+++ resolved
@@ -76,10 +76,7 @@
             lattice: this.Lattice.toJSON(),
             basis: this.Basis.toJSON(),
             name: this.name || this.formula,
-<<<<<<< HEAD
-=======
-            isNonPeriodic: this.isNonPeriodic || false
->>>>>>> cc444ee5
+            isNonPeriodic: this.isNonPeriodic || false,
         };
     }
 
@@ -104,7 +101,9 @@
      * @summary Sets the value of isNonPeriodic based on Boolean value passed as an argument.
      * @param {Boolean} bool
      */
-    set isNonPeriodic(bool) {this.setProp('isNonPeriodic', bool);}
+    set isNonPeriodic(bool) {
+        this.setProp("isNonPeriodic", bool);
+    }
 
     /**
      * Gets material's formula
