import CryptoJS from "crypto-js";
import lodash from "lodash";

import { ConstrainedBasis } from "./basis/constrained_basis";
import {
    isConventionalCellSameAsPrimitiveForLatticeType,
    PRIMITIVE_TO_CONVENTIONAL_CELL_LATTICE_TYPES,
    PRIMITIVE_TO_CONVENTIONAL_CELL_MULTIPLIERS,
} from "./cell/conventional_cell";
import { ATOMIC_COORD_UNITS, units } from "./constants";
import { Lattice } from "./lattice/lattice";
import { LATTICE_TYPE } from "./lattice/types";
import parsers from "./parsers/parsers";
import supercellTools from "./tools/supercell";

export const defaultMaterialConfig = {
    name: "Silicon FCC",
    basis: {
        elements: [
            {
                id: 1,
                value: "Si",
            },
            {
                id: 2,
                value: "Si",
            },
        ],
        coordinates: [
            {
                id: 1,
                value: [0.0, 0.0, 0.0],
            },
            {
                id: 2,
                value: [0.25, 0.25, 0.25],
            },
        ],
        units: ATOMIC_COORD_UNITS.crystal,
    },
    lattice: {
        // Primitive cell for Diamond FCC Silicon at ambient conditions
        type: LATTICE_TYPE.FCC,
        a: 3.867,
        b: 3.867,
        c: 3.867,
        alpha: 60,
        beta: 60,
        gamma: 60,
        units: {
            length: units.angstrom,
            angle: units.degree,
        },
    },
};

export class Material {
    constructor(config) {
        this._json = lodash.cloneDeep(config || {});
    }

    prop(name, defaultValue) {
        return lodash.get(this._json, name) || defaultValue;
    }

    unsetProp(name) {
        delete this._json[name];
    }

    setProp(name, value) {
        this._json[name] = value;
    }

    toJSON() {
        return {
            lattice: this.Lattice.toJSON(),
            basis: this.Basis.toJSON(),
            name: this.name || this.formula,
            isNonPeriodic: this.isNonPeriodic || false,
        };
    }

    clone(extraContext) {
        return new this.constructor({ ...this.toJSON(), ...extraContext });
    }

    updateFormula() {
        this.setProp("formula", this.Basis.formula);
        this.setProp("unitCellFormula", this.Basis.unitCellFormula);
    }

    /**
     * Gets Bolean value for whether or not a material is non-periodic vs periodic.
     * False = periodic, True = non-periodic
     */
    get isNonPeriodic() {
        return this.prop("isNonPeriodic", false, true);
    }

    /**
     * @summary Sets the value of isNonPeriodic based on Boolean value passed as an argument.
     * @param {Boolean} bool
     */
    set isNonPeriodic(bool) {
        this.setProp("isNonPeriodic", bool);
    }

    /**
     * Gets material's formula
     */
    get formula() {
        return this.prop("formula") || this.Basis.formula;
    }

    get unitCellFormula() {
        return this.prop("unitCellFormula") || this.Basis.unitCellFormula;
    }

    get name() {
        return this.prop("name") || this.formula;
    }

    set name(name) {
        this.setProp("name", name);
    }

    /**
     * @param textOrObject {String} Basis text or JSON object.
     * @param format {String} Format (xyz, etc.)
     * @param unitz {String} crystal/cartesian
     */
    setBasis(textOrObject, format, unitz) {
        let basis;
        switch (format) {
            case "xyz":
                basis = parsers.xyz.toBasisConfig(textOrObject, unitz);
                break;
            default:
                basis = textOrObject;
        }
        this.setProp("basis", basis);
        this.updateFormula();
    }

    setBasisConstraints(constraints) {
        this.setBasis({
            ...this.basis,
            constraints,
        });
    }

    get basis() {
        return this.prop("basis", undefined, true);
    }

    // returns the instance of {ConstrainedBasis} class
    get Basis() {
        return new ConstrainedBasis({
            ...this.basis,
            cell: this.Lattice.vectorArrays,
        });
    }

    get lattice() {
        return this.prop("lattice", undefined, true);
    }

    set lattice(config) {
        this.setProp("lattice", config);
    }

    // returns the instance of {Lattice} class
    get Lattice() {
        return new Lattice(this.lattice);
    }

    getDerivedPropertiesForHash() {
        const derivedProperties = this._json.derivedProperties;
        if (derivedProperties) {
            const inchi = lodash.isArray(derivedProperties) ? derivedProperties.find(x => x.name === 'inchi') : null;
            if (inchi) {
                return inchi.value
            } else {
                throw new Error("Hash cannot be created. Missing InChI String")
            }
        }
        return null
    }

    /**
     * Calculates hash from basis and lattice. Algorithm expects the following:
     * - asserts lattice units to be angstrom
     * - asserts basis units to be crystal
     * - asserts basis coordinates and lattice measurements are rounded to hash precision
     * - forms strings for lattice and basis
     * - creates MD5 hash from basisStr + latticeStr + salt
     * @param salt {String} Salt for hashing, empty string by default.
     * @param isScaled {Boolean} Whether to scale the lattice parameter 'a' to 1.
     */
<<<<<<< HEAD
    calculateHash(salt = '', isScaled = false) {
        let message = this.Basis.hashString + "#" + this.Lattice.getHashString(isScaled) + "#" + salt;
        if (this.isNonPeriodic) {
            const inchiString = this.getDerivedPropertiesForHash();
            if (inchiString) {
                message = inchiString;
            }
        }
=======
    calculateHash(salt = "", isScaled = false) {
        const message = `${this.Basis.hashString}#${this.Lattice.getHashString(isScaled)}#${salt}`;
>>>>>>> c91e65f8
        return CryptoJS.MD5(message).toString();
    }

    get hash() {
        return this.calculateHash();
    }

    /**
     * Calculates hash from basis and lattice as above + scales lattice properties to make lattice.a = 1
     */
    get scaledHash() {
        return this.calculateHash("", true);
    }

    /**
     * Converts basis to crystal/fractional coordinates.
     */
    toCrystal() {
        const basis = this.Basis;
        basis.toCrystal();
        this.setProp("basis", basis.toJSON());
    }

    /**
     * Converts current material's basis coordinates to cartesian.
     * No changes if coordinates already cartesian.
     */
    toCartesian() {
        const basis = this.Basis;
        basis.toCartesian();
        this.setProp("basis", basis.toJSON());
    }

    /**
     * Returns material's basis in XYZ format.
     * @return {String}
     */
    getBasisAsXyz(fractional = false) {
        return parsers.xyz.fromMaterial(this.toJSON(), fractional);
    }

    /**
     * Returns material in Quantum Espresso output format:
     * ```
     *    CELL_PARAMETERS (angstroms)
     *    -0.543131284  -0.000000000   0.543131284
     *    -0.000000000   0.543131284   0.543131284
     *    -0.543131284   0.543131284   0.000000000
     *
     *    ATOMIC_POSITIONS (crystal)
     *    Si       0.000000000   0.000000000  -0.000000000
     *    Si       0.250000000   0.250000000   0.250000000
     * ```
     * @return {String}
     */
    getAsQEFormat() {
        return parsers.espresso.toEspressoFormat(this.toJSON());
    }

    /**
     * Returns material in POSCAR format. Pass `true` to ignore original poscar source and re-serialize.
     */
    getAsPOSCAR(ignoreOriginal = false, omitConstraints = false) {
        const { src } = this;
        // By default return original source if exists
        if (src && src.extension === "poscar" && !ignoreOriginal) {
            return this.src.text;
        }
        return parsers.poscar.toPoscar(this.toJSON(), omitConstraints);
    }

    /**
     * Returns a copy of the material with conventional cell constructed instead of primitive.
     */
    getACopyWithConventionalCell() {
        const material = this.clone();

        // if conventional and primitive cells are the same => return a copy.
        if (isConventionalCellSameAsPrimitiveForLatticeType(this.Lattice.type)) return material;

        const conventionalSupercellMatrix =
            PRIMITIVE_TO_CONVENTIONAL_CELL_MULTIPLIERS[this.Lattice.type];
        const conventionalLatticeType =
            PRIMITIVE_TO_CONVENTIONAL_CELL_LATTICE_TYPES[this.Lattice.type];
        const config = supercellTools.generateConfig(material, conventionalSupercellMatrix, 1);

        config.lattice.type = conventionalLatticeType;
        config.name = `${material.name} - conventional cell`;

        return new this.constructor(config);
    }
}<|MERGE_RESOLUTION|>--- conflicted
+++ resolved
@@ -197,7 +197,6 @@
      * @param salt {String} Salt for hashing, empty string by default.
      * @param isScaled {Boolean} Whether to scale the lattice parameter 'a' to 1.
      */
-<<<<<<< HEAD
     calculateHash(salt = '', isScaled = false) {
         let message = this.Basis.hashString + "#" + this.Lattice.getHashString(isScaled) + "#" + salt;
         if (this.isNonPeriodic) {
@@ -206,10 +205,6 @@
                 message = inchiString;
             }
         }
-=======
-    calculateHash(salt = "", isScaled = false) {
-        const message = `${this.Basis.hashString}#${this.Lattice.getHashString(isScaled)}#${salt}`;
->>>>>>> c91e65f8
         return CryptoJS.MD5(message).toString();
     }
 
