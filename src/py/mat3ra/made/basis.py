import json
from typing import Dict, List, Optional, Union

from mat3ra.code.constants import AtomicCoordinateUnits
from mat3ra.utils.mixins import RoundNumericValuesMixin
from pydantic import BaseModel

from .cell import Cell
from .utils import ArrayWithIds, get_overlapping_coordinates


class Basis(RoundNumericValuesMixin, BaseModel):
    elements: ArrayWithIds = ArrayWithIds(values=["Si"])
    coordinates: ArrayWithIds = ArrayWithIds(values=[0, 0, 0])
    units: str = AtomicCoordinateUnits.crystal
    cell: Cell = Cell()
    labels: Optional[ArrayWithIds] = ArrayWithIds(values=[])
    constraints: Optional[ArrayWithIds] = ArrayWithIds(values=[])

    @classmethod
    def from_dict(
        cls,
        elements: List[Dict],
        coordinates: List[Dict],
        units: str,
        labels: Optional[List[Dict]] = None,
        cell: Optional[List[List[float]]] = None,
        constraints: Optional[List[Dict]] = None,
    ) -> "Basis":
        return Basis(
            elements=ArrayWithIds.from_list_of_dicts(elements),
            coordinates=ArrayWithIds.from_list_of_dicts(coordinates),
            units=units,
            cell=Cell.from_vectors_array(cell),
            labels=ArrayWithIds.from_list_of_dicts(labels) if labels else ArrayWithIds(values=[]),
            constraints=ArrayWithIds.from_list_of_dicts(constraints) if constraints else ArrayWithIds(values=[]),
        )

    def to_json(self, skip_rounding=False):
        json_value = {
            "elements": self.elements.to_json(),
            "coordinates": self.coordinates.to_json(skip_rounding=skip_rounding),
            "units": self.units,
            "cell": self.cell.to_json(skip_rounding=skip_rounding) if self.cell else None,
            "labels": self.labels.to_json(),
        }
        return json.loads(json.dumps(json_value))

    def clone(self):
        return Basis(
            elements=self.toJSON()["elements"],
            coordinates=self.toJSON()["coordinates"],
            units=self.units,
            cell=self.cell,
            isEmpty=False,
            labels=self.labels,
        )

    @property
    def is_in_crystal_units(self):
        return self.units == AtomicCoordinateUnits.crystal

    @property
    def is_in_cartesian_units(self):
        return self.units == AtomicCoordinateUnits.cartesian

    def to_cartesian(self):
        if self.is_in_cartesian_units:
            return
        self.coordinates.map_array_in_place(self.cell.convert_point_to_cartesian)
        self.units = AtomicCoordinateUnits.cartesian

    def to_crystal(self):
        if self.is_in_crystal_units:
            return
        self.coordinates.map_array_in_place(self.cell.convert_point_to_crystal)
        self.units = AtomicCoordinateUnits.crystal

    def add_atom(
        self,
        element="Si",
        coordinate: Optional[List[float]] = None,
        use_cartesian_coordinates: bool = False,
        force: bool = False,
    ):
        """
        Add an atom to the basis.

        Before adding the atom at the specified coordinate, checks that no other atom is overlapping within a threshold.

        Args:
            element (str): Element symbol of the atom to be added.
            coordinate (List[float]): Coordinate of the atom to be added.
            use_cartesian_coordinates (bool): Whether the coordinate is in Cartesian units (or crystal by default).
            force (bool): Whether to force adding the atom even if it overlaps with another atom.
        """
        if coordinate is None:
            coordinate = [0, 0, 0]
        if use_cartesian_coordinates and self.is_in_crystal_units:
            coordinate = self.cell.convert_point_to_crystal(coordinate)
        if not use_cartesian_coordinates and self.is_in_cartesian_units:
            coordinate = self.cell.convert_point_to_cartesian(coordinate)
        cartesian_coordinates_for_overlap_check = [
            self.cell.convert_point_to_cartesian(coord) for coord in self.coordinates.values
        ]
        cartesian_coordinate_for_overlap_check = self.cell.convert_point_to_cartesian(coordinate)
        if get_overlapping_coordinates(
            cartesian_coordinate_for_overlap_check, cartesian_coordinates_for_overlap_check, threshold=0.01
        ):
            if force:
                print(f"Warning: Overlapping coordinates found for {coordinate}. Adding atom anyway.")
            else:
                print(f"Warning: Overlapping coordinates found for {coordinate}. Not adding atom.")
                return
        self.elements.add_item(element)
        self.coordinates.add_item(coordinate)

    def remove_atom_by_id(self, id: int):
        self.elements.remove_item(id)
        self.coordinates.remove_item(id)
<<<<<<< HEAD
        if len(self.labels.values) > 0:
=======
        if self.labels is not None:
>>>>>>> 18efbe99
            self.labels.remove_item(id)

    def filter_atoms_by_ids(self, ids: Union[List[int], int]) -> "Basis":
        self.elements.filter_by_ids(ids)
        self.coordinates.filter_by_ids(ids)
        if self.labels is not None:
            self.labels.filter_by_ids(ids)
        return self

    def filter_atoms_by_labels(self, labels: Union[List[str], str]) -> "Basis":
        if self.labels is None:
            return self
        self.labels.filter_by_values(labels)
        ids = self.labels.ids
        self.elements.filter_by_ids(ids)
        self.coordinates.filter_by_ids(ids)
        return self<|MERGE_RESOLUTION|>--- conflicted
+++ resolved
@@ -118,11 +118,7 @@
     def remove_atom_by_id(self, id: int):
         self.elements.remove_item(id)
         self.coordinates.remove_item(id)
-<<<<<<< HEAD
-        if len(self.labels.values) > 0:
-=======
         if self.labels is not None:
->>>>>>> 18efbe99
             self.labels.remove_item(id)
 
     def filter_atoms_by_ids(self, ids: Union[List[int], int]) -> "Basis":
