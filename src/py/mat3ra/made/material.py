from typing import Any, Dict, List, Union

from mat3ra.code.constants import AtomicCoordinateUnits, Units
from mat3ra.code.entity import HasDescriptionHasMetadataNamedDefaultableInMemoryEntity
from mat3ra.esse.models.material import MaterialSchema

from .basis import Basis
from .lattice import Lattice

defaultMaterialConfig = {
    "name": "Silicon FCC",
    "basis": {
        "elements": [
            {
                "id": 1,
                "value": "Si",
            },
            {
                "id": 2,
                "value": "Si",
            },
        ],
        "coordinates": [
            {
                "id": 1,
                "value": [0.0, 0.0, 0.0],
            },
            {
                "id": 2,
                "value": [0.25, 0.25, 0.25],
            },
        ],
        "units": AtomicCoordinateUnits.crystal,
    },
    "lattice": {
        "type": "FCC",
        "a": 3.867,
        "b": 3.867,
        "c": 3.867,
        "alpha": 60,
        "beta": 60,
        "gamma": 60,
        "units": {
            "length": Units.angstrom,
            "angle": Units.degree,
        },
    },
}

MaterialSchemaJSON = Dict[str, Union[MaterialSchema, Any]]


class Material(HasDescriptionHasMetadataNamedDefaultableInMemoryEntity):
    jsonSchema: MaterialSchemaJSON
    default_config = defaultMaterialConfig

    def __init__(self, config: Any) -> None:
        super().__init__(config)
        self.name = super().name or self.formula

    def to_json(self, exclude: List[str] = []) -> MaterialSchemaJSON:
        return {**super().to_json()}

    @property
    def coordinates_array(self) -> List[List[float]]:
        return self.basis.coordinates.values

    @property
    def basis(self) -> Basis:
        return Basis.from_dict(**self.get_prop("basis"))

    @basis.setter
    def basis(self, basis: Basis) -> None:
        self.set_prop("basis", basis.to_json())

    @property
    def lattice(self) -> Lattice:
        return Lattice(**self.get_prop("lattice"))

    @lattice.setter
    def lattice(self, lattice: Lattice) -> None:
        self.set_prop("lattice", lattice.to_json())

    def to_cartesian(self) -> None:
        new_basis = self.basis.copy()
        new_basis.to_cartesian()
        self.basis = new_basis

    def to_crystal(self) -> None:
        new_basis = self.basis.copy()
        new_basis.to_crystal()
        self.basis = new_basis

    def set_coordinates(self, coordinates: List[List[float]]) -> None:
        new_basis = self.basis.copy()
        new_basis.coordinates.values = coordinates
        self.basis = new_basis

<<<<<<< HEAD
    def add_atom(self, element: str, coordinate: List[float]) -> None:
        new_basis = self.basis.copy()
        new_basis.add_atom(element, coordinate)
        self.basis = new_basis
=======
    def set_new_lattice_vectors(
        self, lattice_vector1: List[float], lattice_vector2: List[float], lattice_vector3: List[float]
    ) -> None:
        new_basis = self.basis.copy()
        new_basis.to_cartesian()
        new_basis.cell.vector1 = lattice_vector1
        new_basis.cell.vector2 = lattice_vector2
        new_basis.cell.vector3 = lattice_vector3
        new_basis.to_crystal()
        self.basis = new_basis
        lattice = Lattice.from_vectors_array([lattice_vector1, lattice_vector2, lattice_vector3])
        self.lattice = lattice
>>>>>>> 3680b6e7
<|MERGE_RESOLUTION|>--- conflicted
+++ resolved
@@ -96,12 +96,6 @@
         new_basis.coordinates.values = coordinates
         self.basis = new_basis
 
-<<<<<<< HEAD
-    def add_atom(self, element: str, coordinate: List[float]) -> None:
-        new_basis = self.basis.copy()
-        new_basis.add_atom(element, coordinate)
-        self.basis = new_basis
-=======
     def set_new_lattice_vectors(
         self, lattice_vector1: List[float], lattice_vector2: List[float], lattice_vector3: List[float]
     ) -> None:
@@ -114,4 +108,8 @@
         self.basis = new_basis
         lattice = Lattice.from_vectors_array([lattice_vector1, lattice_vector2, lattice_vector3])
         self.lattice = lattice
->>>>>>> 3680b6e7
+
+    def add_atom(self, element: str, coordinate: List[float]) -> None:
+        new_basis = self.basis.copy()
+        new_basis.add_atom(element, coordinate)
+        self.basis = new_basis