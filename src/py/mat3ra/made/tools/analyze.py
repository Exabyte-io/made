from typing import Callable, List, Literal, Optional

import numpy as np
from mat3ra.made.material import Material
from scipy.spatial import cKDTree

from .convert import decorator_convert_material_args_kwargs_to_atoms, to_pymatgen
from .enums import SurfaceTypes
from .third_party import ASEAtoms, PymatgenIStructure, PymatgenVoronoiNN
from .utils import decorator_handle_periodic_boundary_conditions


@decorator_convert_material_args_kwargs_to_atoms
def get_average_interlayer_distance(
    interface_atoms: ASEAtoms, tag_substrate: str, tag_film: str, threshold: float = 0.5
) -> float:
    """
    Calculate the average distance between the top layer of substrate atoms and the bottom layer of film atoms.

    Args:
        interface_atoms (ase.ASEAtoms): The ASE ASEAtoms object containing both sets of atoms.
        tag_substrate (int): The tag representing the substrate atoms.
        tag_film (int): The tag representing the film atoms.
        threshold (float): The threshold for identifying the top and bottom layers of atoms.

    Returns:
        float: The average distance between the top layer of substrate and the bottom layer of film.
    """
    # Extract z-coordinates of substrate and film atoms
    z_substrate = interface_atoms.positions[interface_atoms.get_tags() == tag_substrate][:, 2]
    z_film = interface_atoms.positions[interface_atoms.get_tags() == tag_film][:, 2]

    # Identify the top layer of substrate atoms and bottom layer of film atoms by z-coordinate
    top_substrate_layer_z = np.max(z_substrate)
    bottom_film_layer_z = np.min(z_film)

    # Get the average z-coordinate of the top substrate atoms (within a threshold from the top)
    top_substrate_atoms = z_substrate[z_substrate >= top_substrate_layer_z - threshold]
    avg_z_top_substrate = np.mean(top_substrate_atoms)

    # Get the average z-coordinate of the bottom film atoms (within a threshold from the bottom)
    bottom_film_atoms = z_film[z_film <= bottom_film_layer_z + threshold]
    avg_z_bottom_film = np.mean(bottom_film_atoms)

    # Calculate the average distance between the top layer of substrate and the bottom layer of film
    average_interlayer_distance = avg_z_bottom_film - avg_z_top_substrate
    return abs(average_interlayer_distance)


@decorator_convert_material_args_kwargs_to_atoms
def get_surface_area(atoms: ASEAtoms):
    """
    Calculate the area of the surface perpendicular to the z-axis of the atoms structure.

    Args:
        atoms (ase.ASEAtoms): The ASEAtoms object to calculate the surface area of.

    Returns:
        float: The surface area of the atoms.
    """
    matrix = atoms.cell
    cross_product = np.cross(matrix[0], matrix[1])
    return np.linalg.norm(cross_product)


@decorator_convert_material_args_kwargs_to_atoms
def get_chemical_formula(atoms: ASEAtoms):
    """
    Calculate the formula of the atoms structure.

    Args:
        atoms (ase.ASEAtoms): The ASEAtoms object to calculate the formula of.

    Returns:
        str: The formula of the atoms.
    """
    return atoms.get_chemical_formula()


def get_closest_site_id_from_coordinate(material: Material, coordinate: List[float]) -> int:
    """
    Get the site ID of the closest site to a given coordinate in the crystal.

    Args:
        material (Material): The material object to find the closest site in.
        coordinate (List[float]): The coordinate to find the closest site to.

    Returns:
        int: The site ID of the closest site.
    """
    coordinates = np.array(material.coordinates_array)
    coordinate = np.array(coordinate)  # type: ignore
    distances = np.linalg.norm(coordinates - coordinate, axis=1)
    return int(np.argmin(distances))


def get_closest_site_id_from_coordinate_and_element(
    material: Material, coordinate: List[float], chemical_element: Optional[str] = None
) -> int:
    """
    Get the site ID of the closest site with a given element to a given coordinate in the crystal.

    Args:
        material (Material): The material object to find the closest site in.
        coordinate (List[float]): The coordinate to find the closest site to.
        chemical_element (str): The element of the site to find.

    Returns:
        int: The site ID of the closest site with the given element.
    """
    coordinates = np.array(material.basis.coordinates.values)
    coordinate = np.array(coordinate)  # type: ignore
    distances = np.linalg.norm(coordinates - coordinate, axis=1)

    if chemical_element is not None:
        elements = np.array(material.basis.elements.values)
        element_indices = np.where(elements == chemical_element)[0]
        distances = distances[element_indices]
        return int(element_indices[np.argmin(distances)])
    else:
        return int(np.argmin(distances))


def get_atom_indices_within_layer_by_atom_index(material: Material, atom_index: int, layer_thickness: float):
    """
    Select all atoms within a specified layer thickness of a central atom along a direction.
    This direction will be orthogonal to the AB plane.
    Layer thickness is converted from angstroms to fractional units based on the lattice vector length.

    Args:
        material (Material): Material object
        atom_index (int): Index of the central atom
        layer_thickness (float): Thickness of the layer in angstroms

    Returns:
        List[int]: List of indices of atoms within the specified layer
    """
    coordinates = material.basis.coordinates.to_array_of_values_with_ids()
    vectors = material.lattice.vectors
    direction_vector = np.array(vectors[2])

    # Normalize the direction vector
    direction_length = np.linalg.norm(direction_vector)
    direction_norm = direction_vector / direction_length
    central_atom_coordinate = coordinates[atom_index]
    central_atom_projection = np.dot(central_atom_coordinate.value, direction_norm)

    layer_thickness_frac = layer_thickness / direction_length

    lower_bound = central_atom_projection - layer_thickness_frac / 2
    upper_bound = central_atom_projection + layer_thickness_frac / 2

    selected_indices = []
    for coord in coordinates:
        # Project each coordinate onto the direction vector
        projection = np.dot(coord.value, direction_norm)
        if lower_bound <= projection <= upper_bound:
            selected_indices.append(coord.id)
    return selected_indices


def get_atom_indices_within_layer_by_atom_coordinate(
    material: Material, coordinate: List[float], layer_thickness: float
):
    """
    Select all atoms within a specified layer thickness of a central atom along a direction.
    This direction will be orthogonal to the AB plane.
    Layer thickness is converted from angstroms to fractional units based on the lattice vector length.

    Args:
        material (Material): Material object
        coordinate (List[float]): Coordinate of the central atom in crystal coordinates
        layer_thickness (float): Thickness of the layer in angstroms

    Returns:
        List[int]: List of indices of atoms within the specified layer
    """
    site_id = get_closest_site_id_from_coordinate(material, coordinate)
    return get_atom_indices_within_layer_by_atom_index(material, site_id, layer_thickness)


def get_atom_indices_within_layer(
    material: Material,
    atom_index: Optional[int] = 0,
    coordinate: Optional[List[float]] = None,
    layer_thickness: float = 1,
):
    """
    Select all atoms within a specified layer thickness of the central atom along the c-vector direction.

    Args:
        material (Material): Material object
        atom_index (int): Index of the central atom
        coordinate (List[float]): Coordinate of the central atom in crystal coordinates
        layer_thickness (float): Thickness of the layer in angstroms

    Returns:
        List[int]: List of indices of atoms within the specified layer
    """
    if coordinate is not None:
        return get_atom_indices_within_layer_by_atom_coordinate(material, coordinate, layer_thickness)
    if atom_index is not None:
        return get_atom_indices_within_layer_by_atom_index(material, atom_index, layer_thickness)


def get_atom_indices_within_radius_pbc(
    material: Material, atom_index: Optional[int] = 0, coordinate: Optional[List[float]] = None, radius: float = 1
):
    """
    Select all atoms within a specified radius of a central atom considering periodic boundary conditions.

    Args:
        material (Material): Material object
        atom_index (int): Index of the central atom
        coordinate (List[float]): Coordinate of the central atom in crystal coordinates
        radius (float): Radius of the sphere in angstroms

    Returns:
        List[int]: List of indices of atoms within the specified
    """

    if coordinate is not None:
        atom_index = get_closest_site_id_from_coordinate(material, coordinate)

    structure = to_pymatgen(material)
    immutable_structure = PymatgenIStructure.from_sites(structure.sites)

    central_atom = immutable_structure[atom_index]
    sites_within_radius = structure.get_sites_in_sphere(central_atom.coords, radius)

    selected_indices = [site.index for site in sites_within_radius]
    return selected_indices


def get_atom_indices_with_condition_on_coordinates(
    material: Material,
    condition: Callable[[List[float]], bool],
    use_cartesian_coordinates: bool = False,
) -> List[int]:
    """
    Select atoms whose coordinates satisfy the given condition.

    Args:
        material (Material): Material object
        condition (Callable[List[float], bool]): Function that checks if coordinates satisfy the condition.
        use_cartesian_coordinates (bool): Whether to use Cartesian coordinates for the condition evaluation.

    Returns:
        List[int]: List of indices of atoms whose coordinates satisfy the condition.
    """
    new_material = material.clone()
    new_basis = new_material.basis
    if use_cartesian_coordinates:
        new_basis.to_cartesian()
    else:
        new_basis.to_crystal()
    new_material.basis = new_basis
    coordinates = new_material.basis.coordinates.to_array_of_values_with_ids()

    selected_indices = []
    for coord in coordinates:
        if condition(coord.value):
            selected_indices.append(coord.id)

    return selected_indices


def get_nearest_neighbors_atom_indices(
    material: Material,
    coordinate: Optional[List[float]] = None,
    tolerance: float = 0.1,
    cutoff: float = 13.0,
) -> Optional[List[int]]:
    """
    Returns the indices of direct neighboring atoms to a specified position in the material using Voronoi tessellation.

    Args:
        material (Material): The material object to find neighbors in.
        coordinate (List[float]): The position to find neighbors for.
        tolerance (float): tolerance parameter for near-neighbor finding. Faces that are smaller than tol fraction
            of the largest face are not included in the tessellation. (default: 0.1).
            as per: https://pymatgen.org/pymatgen.analysis.html#pymatgen.analysis.local_env.VoronoiNN
        cutoff (float): The cutoff radius for identifying neighbors, in angstroms.

    Returns:
        List[int]: A list of indices of neighboring atoms, or an empty list if no neighbors are found.
    """
    if coordinate is None:
        coordinate = [0, 0, 0]
    structure = to_pymatgen(material)
    voronoi_nn = PymatgenVoronoiNN(
        tol=tolerance,
        cutoff=cutoff,
        weight="solid_angle",
        extra_nn_info=False,
        compute_adj_neighbors=True,
    )
    coordinates = material.basis.coordinates
    site_index = coordinates.get_element_id_by_value(coordinate)
    remove_dummy_atom = False
    if site_index is None:
        structure.append("X", coordinate, validate_proximity=False)
        site_index = len(structure.sites) - 1
        remove_dummy_atom = True
    try:
        neighbors = voronoi_nn.get_nn_info(structure, site_index)
    except ValueError:
        return None
    neighboring_atoms_pymatgen_ids = [n["site_index"] for n in neighbors]
    if remove_dummy_atom:
        structure.remove_sites([-1])

    all_coordinates = material.basis.coordinates
    all_coordinates.filter_by_indices(neighboring_atoms_pymatgen_ids)
    return all_coordinates.ids


def get_atomic_coordinates_extremum(
    material: Material,
    extremum: Literal["max", "min"] = "max",
    axis: Literal["x", "y", "z"] = "z",
    use_cartesian_coordinates: bool = False,
) -> float:
    """
    Return minimum or maximum of coordinates along the specified axis.

    Args:
        material (Material): Material object.
        extremum (str): "min" or "max".
        axis (str):  "x", "y", or "z".
        use_cartesian_coordinates (bool): Whether to use Cartesian coordinates.
    Returns:
        float: Minimum or maximum of coordinates along the specified axis.
    """
    new_material = material.clone()
    new_basis = new_material.basis
    if use_cartesian_coordinates:
        new_basis.to_cartesian()
    else:
        new_basis.to_crystal()
    new_material.basis = new_basis
    coordinates = new_material.basis.coordinates.to_array_of_values_with_ids()
    values = [coord.value[{"x": 0, "y": 1, "z": 2}[axis]] for coord in coordinates]
    return getattr(np, extremum)(values)


def is_height_within_limits(z: float, z_extremum: float, depth: float, surface: SurfaceTypes) -> bool:
    """
    Check if the height of an atom is within the specified limits.

    Args:
        z (float): The z-coordinate of the atom.
        z_extremum (float): The extremum z-coordinate of the surface.
        depth (float): The depth from the surface to look for exposed atoms.
        surface (SurfaceTypes): The surface type (top or bottom).

    Returns:
        bool: True if the height is within the limits, False otherwise.
    """
    return (z >= z_extremum - depth) if surface == SurfaceTypes.TOP else (z <= z_extremum + depth)


def is_shadowed_by_neighbors_from_surface(
    z: float, neighbors_indices: List[int], surface: SurfaceTypes, coordinates: np.ndarray
) -> bool:
    """
    Check if any one of the neighboring atoms shadow the atom from the surface by being closer to the specified surface.

    Args:
        z (float): The z-coordinate of the atom.
        neighbors_indices (List[int]): List of indices of neighboring atoms.
        surface (SurfaceTypes): The surface type (top or bottom).
        coordinates (np.ndarray): The coordinates of the atoms.

    Returns:
        bool: True if the atom is not shadowed, False otherwise.
    """
    return not any(
        (coordinates[n][2] > z if surface == SurfaceTypes.TOP else coordinates[n][2] < z) for n in neighbors_indices
    )


@decorator_handle_periodic_boundary_conditions(cutoff=0.1)
def get_surface_atom_indices(
    material: Material, surface: SurfaceTypes = SurfaceTypes.TOP, shadowing_radius: float = 2.5, depth: float = 5
) -> List[int]:
    """
    Identify exposed atoms on the top or bottom surface of the material.

    Args:
        material (Material): Material object to get surface atoms from.
        surface (SurfaceTypes): Specify "top" or "bottom" to detect the respective surface atoms.
        shadowing_radius (float): Radius for atoms shadowing underlying from detecting as exposed.
        depth (float): Depth from the surface to look for exposed atoms.

    Returns:
        List[int]: List of indices of exposed surface atoms.
    """
    new_material = material.clone()
    new_material.to_cartesian()
    coordinates = np.array(new_material.basis.coordinates.values)
    ids = new_material.basis.coordinates.ids
    kd_tree = cKDTree(coordinates)

    z_extremum = np.max(coordinates[:, 2]) if surface == SurfaceTypes.TOP else np.min(coordinates[:, 2])

    exposed_atoms_indices = []
    for idx, (x, y, z) in enumerate(coordinates):
        if is_height_within_limits(z, z_extremum, depth, surface):
            neighbors_indices = kd_tree.query_ball_point([x, y, z], r=shadowing_radius)
            if is_shadowed_by_neighbors_from_surface(z, neighbors_indices, surface, coordinates):
                exposed_atoms_indices.append(ids[idx])

    return exposed_atoms_indices


def get_coordination_numbers(
    material: Material,
    indices: Optional[List[int]] = None,
    cutoff: float = 3.0,
) -> List[int]:
    """
    Calculate the coordination numbers of atoms in the material.

    Args:
        material (Material): Material object to calculate coordination numbers for.
        indices (List[int]): List of atom indices to calculate coordination numbers for.
        cutoff (float): The cutoff radius for identifying neighbors.

    Returns:
        List[int]: List of coordination numbers for each atom in the material.
    """
    new_material = material.clone()
    new_material.to_cartesian()
    if indices is not None:
        new_material.basis.coordinates.filter_by_indices(indices)
    coordinates = np.array(new_material.basis.coordinates.values)
    kd_tree = cKDTree(coordinates)

    coordination_numbers = []
    for idx, (x, y, z) in enumerate(coordinates):
        neighbors = kd_tree.query_ball_point([x, y, z], r=cutoff)
        # Explicitly remove the atom itself from the list of neighbors
        neighbors = [n for n in neighbors if n != idx]
        coordination_numbers.append(len(neighbors))

    return coordination_numbers


@decorator_handle_periodic_boundary_conditions(cutoff=0.1)
def get_undercoordinated_atom_indices(
    material: Material,
    indices: List[int],
    cutoff: float = 3.0,
    coordination_threshold: int = 3,
) -> List[int]:
    """
    Identify undercoordinated atoms among the specified indices in the material.

    Args:
        material (Material): Material object to identify undercoordinated atoms in.
        indices (List[int]): List of atom indices to check for undercoordination.
        cutoff (float): The cutoff radius for identifying neighbors.
        coordination_threshold (int): The coordination number threshold for undercoordination.

    Returns:
        List[int]: List of indices of undercoordinated atoms.
    """
    coordination_numbers = get_coordination_numbers(material, indices, cutoff)
    undercoordinated_atoms_indices = [i for i, cn in enumerate(coordination_numbers) if cn <= coordination_threshold]
    return undercoordinated_atoms_indices


def get_local_extremum_atom_index(
    material: Material,
    coordinate: List[float],
    extremum: Literal["max", "min"] = "max",
    vicinity: float = 1.0,
    use_cartesian_coordinates: bool = False,
) -> int:
    """
    Return the id of the atom with the minimum or maximum z-coordinate
    within a certain vicinity of a given (x, y) coordinate.

    Args:
        material (Material): Material object.
        coordinate (List[float]): (x, y, z) coordinate to find the local extremum atom index for.
        extremum (str): "min" or "max".
        vicinity (float): Radius of the vicinity, in Angstroms.
        use_cartesian_coordinates (bool): Whether to use Cartesian coordinates.

    Returns:
        int: id of the atom with the minimum or maximum z-coordinate.
    """
    new_material = material.clone()
    new_material.to_cartesian()
    if not use_cartesian_coordinates:
        coordinate = new_material.basis.cell.convert_point_to_cartesian(coordinate)

    coordinates = np.array(new_material.basis.coordinates.values)
    ids = np.array(new_material.basis.coordinates.ids)
    tree = cKDTree(coordinates[:, :2])
    indices = tree.query_ball_point(coordinate[:2], vicinity)
    z_values = [(id, coord[2]) for id, coord in zip(ids[indices], coordinates[indices])]

    if extremum == "max":
        extremum_z_atom = max(z_values, key=lambda item: item[1])
    else:
        extremum_z_atom = min(z_values, key=lambda item: item[1])

<<<<<<< HEAD
    return extremum_z_atom[0]


def calculate_on_xy_grid(
    material: Material,
    modifier: Callable,
    modifier_parameters: Dict[str, Any],
    calculator: Callable,
    calculator_parameters: Dict[str, Any],
    grid_size_xy: Tuple[int, int] = (10, 10),
    grid_offset_position: List[float] = [0, 0],
    grid_range_x: Tuple[float, float] = (-0.5, 0.5),
    grid_range_y: Tuple[float, float] = (-0.5, 0.5),
    use_cartesian_coordinates: bool = False,
) -> Tuple[np.ndarray, np.ndarray, np.ndarray]:
    """
    Calculate a property on a grid of x-y positions.

    Args:
        material (Material): The material object.
        modifier (Callable): The modifier function to apply to the material.
        calculator (Callable): The calculator to use for the property calculation.
        calculator_parameters (Dict[str, Any]): The parameters to pass to the calculator.
        grid_size_xy (Tuple[int, int]): The size of the grid in x and y directions.
        grid_offset_position (List[float]): The offset position of the grid, in Angstroms or crystal coordinates.
        grid_range_x (Tuple[float, float]): The range to search in x direction, in Angstroms or crystal coordinates.
        grid_range_y (Tuple[float, float]): The range to search in y direction, in Angstroms or crystal coordinates.
        use_cartesian_coordinates (bool): Whether to use Cartesian coordinates.

    Returns:
        Tuple[np.ndarray, np.ndarray, np.ndarray]: The x-values, y-values, and the results matrix.
    """
    x_values = np.linspace(grid_range_x[0], grid_range_x[1], grid_size_xy[0]) + grid_offset_position[0]
    y_values = np.linspace(grid_range_y[0], grid_range_y[1], grid_size_xy[1]) + grid_offset_position[1]

    results_matrix = np.zeros(grid_size_xy)

    for i, x in enumerate(x_values):
        for j, y in enumerate(y_values):
            modified_material = modifier(
                material,
                displacement=[x, y, 0],
                use_cartesian_coordinates=use_cartesian_coordinates,
                **modifier_parameters,
            )
            result = calculator(modified_material, **calculator_parameters)
            results_matrix[i, j] = result

    return x_values, y_values, results_matrix


def calculate_moire_periodicity(lattice_a: float, lattice_b: float, twist_angle: float) -> Tuple[float, float]:
    """
    Calculate the periodicity of the Moiré pattern considering X and Y independently.

    Args:
        lattice_a (float): Lattice constant of the first material.
        lattice_b (float): Lattice constant of the second material.
        twist_angle (float): Twist angle between the two materials.

    Returns:
        Tuple[float, float]: Periodicity of the Moiré pattern in X and Y directions in Angstroms.
    """
    theta = np.deg2rad(twist_angle)

    moire_wavelength_x = lattice_a / (2 * np.sin(theta / 2))
    moire_wavelength_y = lattice_b / (2 * np.sin(theta / 2))

    p = moire_wavelength_x
    q = moire_wavelength_y

    return p, q
=======
    return extremum_z_atom[0]
>>>>>>> 18efbe99
<|MERGE_RESOLUTION|>--- conflicted
+++ resolved
@@ -508,79 +508,4 @@
     else:
         extremum_z_atom = min(z_values, key=lambda item: item[1])
 
-<<<<<<< HEAD
-    return extremum_z_atom[0]
-
-
-def calculate_on_xy_grid(
-    material: Material,
-    modifier: Callable,
-    modifier_parameters: Dict[str, Any],
-    calculator: Callable,
-    calculator_parameters: Dict[str, Any],
-    grid_size_xy: Tuple[int, int] = (10, 10),
-    grid_offset_position: List[float] = [0, 0],
-    grid_range_x: Tuple[float, float] = (-0.5, 0.5),
-    grid_range_y: Tuple[float, float] = (-0.5, 0.5),
-    use_cartesian_coordinates: bool = False,
-) -> Tuple[np.ndarray, np.ndarray, np.ndarray]:
-    """
-    Calculate a property on a grid of x-y positions.
-
-    Args:
-        material (Material): The material object.
-        modifier (Callable): The modifier function to apply to the material.
-        calculator (Callable): The calculator to use for the property calculation.
-        calculator_parameters (Dict[str, Any]): The parameters to pass to the calculator.
-        grid_size_xy (Tuple[int, int]): The size of the grid in x and y directions.
-        grid_offset_position (List[float]): The offset position of the grid, in Angstroms or crystal coordinates.
-        grid_range_x (Tuple[float, float]): The range to search in x direction, in Angstroms or crystal coordinates.
-        grid_range_y (Tuple[float, float]): The range to search in y direction, in Angstroms or crystal coordinates.
-        use_cartesian_coordinates (bool): Whether to use Cartesian coordinates.
-
-    Returns:
-        Tuple[np.ndarray, np.ndarray, np.ndarray]: The x-values, y-values, and the results matrix.
-    """
-    x_values = np.linspace(grid_range_x[0], grid_range_x[1], grid_size_xy[0]) + grid_offset_position[0]
-    y_values = np.linspace(grid_range_y[0], grid_range_y[1], grid_size_xy[1]) + grid_offset_position[1]
-
-    results_matrix = np.zeros(grid_size_xy)
-
-    for i, x in enumerate(x_values):
-        for j, y in enumerate(y_values):
-            modified_material = modifier(
-                material,
-                displacement=[x, y, 0],
-                use_cartesian_coordinates=use_cartesian_coordinates,
-                **modifier_parameters,
-            )
-            result = calculator(modified_material, **calculator_parameters)
-            results_matrix[i, j] = result
-
-    return x_values, y_values, results_matrix
-
-
-def calculate_moire_periodicity(lattice_a: float, lattice_b: float, twist_angle: float) -> Tuple[float, float]:
-    """
-    Calculate the periodicity of the Moiré pattern considering X and Y independently.
-
-    Args:
-        lattice_a (float): Lattice constant of the first material.
-        lattice_b (float): Lattice constant of the second material.
-        twist_angle (float): Twist angle between the two materials.
-
-    Returns:
-        Tuple[float, float]: Periodicity of the Moiré pattern in X and Y directions in Angstroms.
-    """
-    theta = np.deg2rad(twist_angle)
-
-    moire_wavelength_x = lattice_a / (2 * np.sin(theta / 2))
-    moire_wavelength_y = lattice_b / (2 * np.sin(theta / 2))
-
-    p = moire_wavelength_x
-    q = moire_wavelength_y
-
-    return p, q
-=======
-    return extremum_z_atom[0]
->>>>>>> 18efbe99
+    return extremum_z_atom[0]