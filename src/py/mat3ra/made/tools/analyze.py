from typing import Callable, List, Optional, Literal

import numpy as np

from ..material import Material
from .convert import decorator_convert_material_args_kwargs_to_atoms, to_pymatgen
from .third_party import ASEAtoms, PymatgenIStructure, PymatgenVoronoiNN


@decorator_convert_material_args_kwargs_to_atoms
def get_average_interlayer_distance(
    interface_atoms: ASEAtoms, tag_substrate: str, tag_film: str, threshold: float = 0.5
) -> float:
    """
    Calculate the average distance between the top layer of substrate atoms and the bottom layer of film atoms.

    Args:
        interface_atoms (ase.ASEAtoms): The ASE ASEAtoms object containing both sets of atoms.
        tag_substrate (int): The tag representing the substrate atoms.
        tag_film (int): The tag representing the film atoms.
        threshold (float): The threshold for identifying the top and bottom layers of atoms.

    Returns:
        float: The average distance between the top layer of substrate and the bottom layer of film.
    """
    # Extract z-coordinates of substrate and film atoms
    z_substrate = interface_atoms.positions[interface_atoms.get_tags() == tag_substrate][:, 2]
    z_film = interface_atoms.positions[interface_atoms.get_tags() == tag_film][:, 2]

    # Identify the top layer of substrate atoms and bottom layer of film atoms by z-coordinate
    top_substrate_layer_z = np.max(z_substrate)
    bottom_film_layer_z = np.min(z_film)

    # Get the average z-coordinate of the top substrate atoms (within a threshold from the top)
    top_substrate_atoms = z_substrate[z_substrate >= top_substrate_layer_z - threshold]
    avg_z_top_substrate = np.mean(top_substrate_atoms)

    # Get the average z-coordinate of the bottom film atoms (within a threshold from the bottom)
    bottom_film_atoms = z_film[z_film <= bottom_film_layer_z + threshold]
    avg_z_bottom_film = np.mean(bottom_film_atoms)

    # Calculate the average distance between the top layer of substrate and the bottom layer of film
    average_interlayer_distance = avg_z_bottom_film - avg_z_top_substrate
    return abs(average_interlayer_distance)


@decorator_convert_material_args_kwargs_to_atoms
def get_surface_area(atoms: ASEAtoms):
    """
    Calculate the area of the surface perpendicular to the z-axis of the atoms structure.

    Args:
        atoms (ase.ASEAtoms): The ASEAtoms object to calculate the surface area of.

    Returns:
        float: The surface area of the atoms.
    """
    matrix = atoms.cell
    cross_product = np.cross(matrix[0], matrix[1])
    return np.linalg.norm(cross_product)


@decorator_convert_material_args_kwargs_to_atoms
def get_chemical_formula(atoms: ASEAtoms):
    """
    Calculate the formula of the atoms structure.

    Args:
        atoms (ase.ASEAtoms): The ASEAtoms object to calculate the formula of.

    Returns:
        str: The formula of the atoms.
    """
    return atoms.get_chemical_formula()


def get_closest_site_id_from_position(material: Material, position: List[float]) -> int:
    """
    Get the site ID of the closest site to a given position in the crystal.

    Args:
        material (Material): The material object to find the closest site in.
        position (List[float]): The position to find the closest site to.

    Returns:
        int: The site ID of the closest site.
    """
    coordinates = np.array(material.coordinates_array)
    position = np.array(position)  # type: ignore
    distances = np.linalg.norm(coordinates - position, axis=1)
    return int(np.argmin(distances))


def get_atom_indices_within_layer_by_atom_index(material: Material, atom_index: int, layer_thickness: float):
    """
    Select all atoms within a specified layer thickness of a central atom along a direction.
    This direction will be orthogonal to the AB plane.
    Layer thickness is converted from angstroms to fractional units based on the lattice vector length.

    Args:
        material (Material): Material object
        atom_index (int): Index of the central atom
        layer_thickness (float): Thickness of the layer in angstroms

    Returns:
        List[int]: List of indices of atoms within the specified layer
    """
    coordinates = material.basis.coordinates.to_array_of_values_with_ids()
    vectors = material.lattice.vectors
    direction_vector = np.array(vectors[2])

    # Normalize the direction vector
    direction_length = np.linalg.norm(direction_vector)
    direction_norm = direction_vector / direction_length
    central_atom_position = coordinates[atom_index]
    central_atom_projection = np.dot(central_atom_position.value, direction_norm)

    layer_thickness_frac = layer_thickness / direction_length

    lower_bound = central_atom_projection - layer_thickness_frac / 2
    upper_bound = central_atom_projection + layer_thickness_frac / 2

    selected_indices = []
    for coord in coordinates:
        # Project each position onto the direction vector
        projection = np.dot(coord.value, direction_norm)
        if lower_bound <= projection <= upper_bound:
            selected_indices.append(coord.id)
    return selected_indices


def get_atom_indices_within_layer_by_atom_position(material: Material, position: List[float], layer_thickness: float):
    """
    Select all atoms within a specified layer thickness of a central atom along a direction.
    This direction will be orthogonal to the AB plane.
    Layer thickness is converted from angstroms to fractional units based on the lattice vector length.

    Args:
        material (Material): Material object
        position (List[float]): Position of the central atom in crystal coordinates
        layer_thickness (float): Thickness of the layer in angstroms

    Returns:
        List[int]: List of indices of atoms within the specified layer
    """
    site_id = get_closest_site_id_from_position(material, position)
    return get_atom_indices_within_layer_by_atom_index(material, site_id, layer_thickness)


def get_atom_indices_within_layer(
    material: Material,
    atom_index: Optional[int] = 0,
    position: Optional[List[float]] = None,
    layer_thickness: float = 1,
):
    """
    Select all atoms within a specified layer thickness of the central atom along the c-vector direction.

    Args:
        material (Material): Material object
        atom_index (int): Index of the central atom
        position (List[float]): Position of the central atom in crystal coordinates
        layer_thickness (float): Thickness of the layer in angstroms

    Returns:
        List[int]: List of indices of atoms within the specified layer
    """
    if position is not None:
        return get_atom_indices_within_layer_by_atom_position(material, position, layer_thickness)
    if atom_index is not None:
        return get_atom_indices_within_layer_by_atom_index(material, atom_index, layer_thickness)


def get_atom_indices_within_radius_pbc(
    material: Material, atom_index: Optional[int] = 0, position: Optional[List[float]] = None, radius: float = 1
):
    """
    Select all atoms within a specified radius of a central atom considering periodic boundary conditions.

    Args:
        material (Material): Material object
        atom_index (int): Index of the central atom
        position (List[float]): Position of the central atom in crystal coordinates
        radius (float): Radius of the sphere in angstroms

    Returns:
        List[int]: List of indices of atoms within the specified
    """

    if position is not None:
        atom_index = get_closest_site_id_from_position(material, position)

    structure = to_pymatgen(material)
    immutable_structure = PymatgenIStructure.from_sites(structure.sites)

    central_atom = immutable_structure[atom_index]
    sites_within_radius = structure.get_sites_in_sphere(central_atom.coords, radius)

    selected_indices = [site.index for site in sites_within_radius]
    return selected_indices


def get_atom_indices_with_condition_on_coordinates(
    material: Material,
    condition: Callable[[List[float]], bool],
    use_cartesian_coordinates: bool = False,
) -> List[int]:
    """
    Select atoms whose coordinates satisfy the given condition.

    Args:
        material (Material): Material object
        condition (Callable[List[float], bool]): Function that checks if coordinates satisfy the condition.
        use_cartesian_coordinates (bool): Whether to use Cartesian coordinates for the condition evaluation.

    Returns:
        List[int]: List of indices of atoms whose coordinates satisfy the condition.
    """
    new_material = material.clone()
    if use_cartesian_coordinates:
        new_basis = new_material.basis
        new_basis.to_cartesian()
        new_material.basis = new_basis
    coordinates = new_material.basis.coordinates.to_array_of_values_with_ids()

    selected_indices = []
    for coord in coordinates:
        if condition(coord.value):
            selected_indices.append(coord.id)

    return selected_indices


<<<<<<< HEAD
def get_nearest_neighbors_atom_indices(material: Material, position: List[float] = [0, 0, 0]) -> Optional[List[int]]:
    """
    Returns the indices of direct neighboring atoms to a specified position in the material using Voronoi tessellation.

    Args:
        material (Material): The material object to find neighbors in.
        position (List[float]): The position to find neighbors for.

    Returns:
        List[int]: A list of indices of neighboring atoms, or an empty list if no neighbors are found.
    """
    structure = to_pymatgen(material)

    voronoi_nn = PymatgenVoronoiNN(tol=0.5)
    structure.append("X", position, validate_proximity=False)
    neighbors = voronoi_nn.get_nn_info(structure, len(structure.sites) - 1)
    neighboring_atoms_pymatgen_ids = [n["site_index"] for n in neighbors]
    structure.remove_sites([-1])

    all_coordinates = material.basis.coordinates
    all_coordinates.filter_by_indices(neighboring_atoms_pymatgen_ids)
    neighboring_atoms_ids = all_coordinates.ids

    return neighboring_atoms_ids


def get_center_of_coordinates(coordinates: List[List[float]]) -> List[float]:
    """
    Calculate the center of the coordinates.

    Args:
        coordinates (List[List[float]]): The list of coordinates.

    Returns:
        List[float]: The center of the coordinates.
    """
    return [sum([coordinate[i] for coordinate in coordinates]) / len(coordinates) for i in range(3)]


def get_atomic_coordinates_min_z(
=======
def get_atomic_coordinates_extremum(
>>>>>>> 0439a605
    material: Material,
    extremum: Literal["max", "min"] = "max",
    axis: Literal["x", "y", "z"] = "z",
    use_cartesian_coordinates: bool = False,
) -> float:
    """
    Return minimum or maximum of coordinates along the specified axis.

    Args:
        material (Material): Material object.
        extremum (str): "min" or "max".
        axis (str):  "x", "y", or "z".
        use_cartesian_coordinates (bool): Whether to use Cartesian coordinates.
    Returns:
        float: Minimum or maximum of coordinates along the specified axis.
    """
    new_material = material.clone()
    if use_cartesian_coordinates:
        new_basis = new_material.basis
        new_basis.to_cartesian()
        new_material.basis = new_basis
    coordinates = new_material.basis.coordinates.to_array_of_values_with_ids()
    values = [coord.value[{"x": 0, "y": 1, "z": 2}[axis]] for coord in coordinates]
    return getattr(np, extremum)(values)<|MERGE_RESOLUTION|>--- conflicted
+++ resolved
@@ -231,7 +231,6 @@
     return selected_indices
 
 
-<<<<<<< HEAD
 def get_nearest_neighbors_atom_indices(material: Material, position: List[float] = [0, 0, 0]) -> Optional[List[int]]:
     """
     Returns the indices of direct neighboring atoms to a specified position in the material using Voronoi tessellation.
@@ -272,9 +271,28 @@
 
 
 def get_atomic_coordinates_min_z(
-=======
+    material: Material,
+    use_cartesian_coordinates: bool = False,
+) -> float:
+    """
+    Return minimum of Z coordinates in crystal or cartesian units.
+
+    Args:
+        material (Material): Material object.
+        use_cartesian_coordinates (bool): Whether to use Cartesian coordinates
+    Returns:
+        float: Minimum of Z coordinates.
+    """
+    new_material = material.clone()
+    if use_cartesian_coordinates:
+        new_basis = new_material.basis
+        new_basis.to_cartesian()
+        new_material.basis = new_basis
+    coordinates = new_material.basis.coordinates.to_array_of_values_with_ids()
+    return min([coord.value[2] for coord in coordinates])
+
+
 def get_atomic_coordinates_extremum(
->>>>>>> 0439a605
     material: Material,
     extremum: Literal["max", "min"] = "max",
     axis: Literal["x", "y", "z"] = "z",
