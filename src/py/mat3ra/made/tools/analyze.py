from typing import Callable, List, Optional

import numpy as np

from ..material import Material
from .convert import decorator_convert_material_args_kwargs_to_atoms, to_pymatgen
from .third_party import ASEAtoms, PymatgenIStructure, PymatgenVoronoiNN


@decorator_convert_material_args_kwargs_to_atoms
def get_average_interlayer_distance(
    interface_atoms: ASEAtoms, tag_substrate: str, tag_film: str, threshold: float = 0.5
) -> float:
    """
    Calculate the average distance between the top layer of substrate atoms and the bottom layer of film atoms.

    Args:
        interface_atoms (ase.ASEAtoms): The ASE ASEAtoms object containing both sets of atoms.
        tag_substrate (int): The tag representing the substrate atoms.
        tag_film (int): The tag representing the film atoms.
        threshold (float): The threshold for identifying the top and bottom layers of atoms.

    Returns:
        float: The average distance between the top layer of substrate and the bottom layer of film.
    """
    # Extract z-coordinates of substrate and film atoms
    z_substrate = interface_atoms.positions[interface_atoms.get_tags() == tag_substrate][:, 2]
    z_film = interface_atoms.positions[interface_atoms.get_tags() == tag_film][:, 2]

    # Identify the top layer of substrate atoms and bottom layer of film atoms by z-coordinate
    top_substrate_layer_z = np.max(z_substrate)
    bottom_film_layer_z = np.min(z_film)

    # Get the average z-coordinate of the top substrate atoms (within a threshold from the top)
    top_substrate_atoms = z_substrate[z_substrate >= top_substrate_layer_z - threshold]
    avg_z_top_substrate = np.mean(top_substrate_atoms)

    # Get the average z-coordinate of the bottom film atoms (within a threshold from the bottom)
    bottom_film_atoms = z_film[z_film <= bottom_film_layer_z + threshold]
    avg_z_bottom_film = np.mean(bottom_film_atoms)

    # Calculate the average distance between the top layer of substrate and the bottom layer of film
    average_interlayer_distance = avg_z_bottom_film - avg_z_top_substrate
    return abs(average_interlayer_distance)


@decorator_convert_material_args_kwargs_to_atoms
def get_surface_area(atoms: ASEAtoms):
    """
    Calculate the area of the surface perpendicular to the z-axis of the atoms structure.

    Args:
        atoms (ase.ASEAtoms): The ASEAtoms object to calculate the surface area of.

    Returns:
        float: The surface area of the atoms.
    """
    matrix = atoms.cell
    cross_product = np.cross(matrix[0], matrix[1])
    return np.linalg.norm(cross_product)


@decorator_convert_material_args_kwargs_to_atoms
def get_chemical_formula(atoms: ASEAtoms):
    """
    Calculate the formula of the atoms structure.

    Args:
        atoms (ase.ASEAtoms): The ASEAtoms object to calculate the formula of.

    Returns:
        str: The formula of the atoms.
    """
    return atoms.get_chemical_formula()


def get_closest_site_id_from_position(material: Material, position: List[float]) -> int:
    """
    Get the site ID of the closest site to a given position in the crystal.

    Args:
        material (Material): The material object to find the closest site in.
        position (List[float]): The position to find the closest site to.

    Returns:
        int: The site ID of the closest site.
    """
    coordinates = np.array(material.coordinates_array)
    position = np.array(position)  # type: ignore
    distances = np.linalg.norm(coordinates - position, axis=1)
    return int(np.argmin(distances))


def get_atom_indices_within_layer_by_atom_index(material: Material, atom_index: int, layer_thickness: float):
    """
    Select all atoms within a specified layer thickness of a central atom along a direction.
    This direction will be orthogonal to the AB plane.
    Layer thickness is converted from angstroms to fractional units based on the lattice vector length.

    Args:
        material (Material): Material object
        atom_index (int): Index of the central atom
        layer_thickness (float): Thickness of the layer in angstroms

    Returns:
        List[int]: List of indices of atoms within the specified layer
    """
    coordinates = material.basis.coordinates.to_array_of_values_with_ids()
    vectors = material.lattice.vectors
    direction_vector = np.array(vectors[2])

    # Normalize the direction vector
    direction_length = np.linalg.norm(direction_vector)
    direction_norm = direction_vector / direction_length
    central_atom_position = coordinates[atom_index]
    central_atom_projection = np.dot(central_atom_position.value, direction_norm)

    layer_thickness_frac = layer_thickness / direction_length

    lower_bound = central_atom_projection - layer_thickness_frac / 2
    upper_bound = central_atom_projection + layer_thickness_frac / 2

    selected_indices = []
    for coord in coordinates:
        # Project each position onto the direction vector
        projection = np.dot(coord.value, direction_norm)
        if lower_bound <= projection <= upper_bound:
            selected_indices.append(coord.id)
    return selected_indices


def get_atom_indices_within_layer_by_atom_position(material: Material, position: List[float], layer_thickness: float):
    """
    Select all atoms within a specified layer thickness of a central atom along a direction.
    This direction will be orthogonal to the AB plane.
    Layer thickness is converted from angstroms to fractional units based on the lattice vector length.

    Args:
        material (Material): Material object
        position (List[float]): Position of the central atom in crystal coordinates
        layer_thickness (float): Thickness of the layer in angstroms

    Returns:
        List[int]: List of indices of atoms within the specified layer
    """
    site_id = get_closest_site_id_from_position(material, position)
    return get_atom_indices_within_layer_by_atom_index(material, site_id, layer_thickness)


def get_atom_indices_within_layer(
    material: Material,
    atom_index: Optional[int] = 0,
    position: Optional[List[float]] = None,
    layer_thickness: float = 1,
):
    """
    Select all atoms within a specified layer thickness of the central atom along the c-vector direction.

    Args:
        material (Material): Material object
        atom_index (int): Index of the central atom
        position (List[float]): Position of the central atom in crystal coordinates
        layer_thickness (float): Thickness of the layer in angstroms

    Returns:
        List[int]: List of indices of atoms within the specified layer
    """
    if position is not None:
        return get_atom_indices_within_layer_by_atom_position(material, position, layer_thickness)
    if atom_index is not None:
        return get_atom_indices_within_layer_by_atom_index(material, atom_index, layer_thickness)


def get_atom_indices_within_radius_pbc(
    material: Material, atom_index: Optional[int] = 0, position: Optional[List[float]] = None, radius: float = 1
):
    """
    Select all atoms within a specified radius of a central atom considering periodic boundary conditions.

    Args:
        material (Material): Material object
        atom_index (int): Index of the central atom
        position (List[float]): Position of the central atom in crystal coordinates
        radius (float): Radius of the sphere in angstroms

    Returns:
        List[int]: List of indices of atoms within the specified
    """

    if position is not None:
        atom_index = get_closest_site_id_from_position(material, position)

    structure = to_pymatgen(material)
    immutable_structure = PymatgenIStructure.from_sites(structure.sites)

    central_atom = immutable_structure[atom_index]
    sites_within_radius = structure.get_sites_in_sphere(central_atom.coords, radius)

    selected_indices = [site.index for site in sites_within_radius]
    return selected_indices


def get_atom_indices_with_condition_on_coordinates(
    material: Material,
    condition: Callable[[List[float]], bool],
    use_cartesian_coordinates: bool = False,
) -> List[int]:
    """
    Select atoms whose coordinates satisfy the given condition.

    Args:
        material (Material): Material object
        condition (Callable[List[float], bool]): Function that checks if coordinates satisfy the condition.
        use_cartesian_coordinates (bool): Whether to use Cartesian coordinates for the condition evaluation.

    Returns:
        List[int]: List of indices of atoms whose coordinates satisfy the condition.
    """
    new_material = material.clone()
    if use_cartesian_coordinates:
        new_basis = new_material.basis
        new_basis.to_cartesian()
        new_material.basis = new_basis
    coordinates = new_material.basis.coordinates.to_array_of_values_with_ids()

    selected_indices = []
    for coord in coordinates:
        if condition(coord.value):
            selected_indices.append(coord.id)

    return selected_indices


<<<<<<< HEAD
def get_nearest_neighbors_atom_indices(material: Material, position: List[float] = [0, 0, 0]) -> Optional[List[int]]:
    """
    Returns the indices of direct neighboring atoms to a specified position in the material using Voronoi tessellation.

    Args:
        material (Material): The material object to find neighbors in.
        position (List[float]): The position to find neighbors for.

    Returns:
        List[int]: A list of indices of neighboring atoms, or an empty list if no neighbors are found.
    """
    structure = to_pymatgen(material)

    voronoi_nn = PymatgenVoronoiNN(tol=0.5)
    structure.append("X", position, validate_proximity=False)
    neighbors = voronoi_nn.get_nn_info(structure, len(structure.sites) - 1)
    neighboring_atoms_pymatgen_ids = [n["site_index"] for n in neighbors]
    structure.remove_sites([-1])

    all_coordinates = material.basis.coordinates
    all_coordinates.filter_by_indices(neighboring_atoms_pymatgen_ids)
    neighboring_atoms_ids = all_coordinates.ids

    return neighboring_atoms_ids


def get_center_of_coordinates(coordinates: List[List[float]]) -> List[float]:
    """
    Calculate the center of the coordinates.

    Args:
        coordinates (List[List[float]]): The list of coordinates.

    Returns:
        List[float]: The center of the coordinates.
    """
    return [sum([coordinate[i] for coordinate in coordinates]) / len(coordinates) for i in range(3)]
=======
def get_atomic_coordinates_min_z(
    material: Material,
    use_cartesian_coordinates: bool = False,
) -> float:
    """
    Return minimum of Z coordinates in crystal or cartesian units.

    Args:
        material (Material): Material object.
        use_cartesian_coordinates (bool): Whether to use Cartesian coordinates
    Returns:
        float: Minimum of Z coordinates.
    """
    new_material = material.clone()
    if use_cartesian_coordinates:
        new_basis = new_material.basis
        new_basis.to_cartesian()
        new_material.basis = new_basis
    coordinates = new_material.basis.coordinates.to_array_of_values_with_ids()
    return min([coord.value[2] for coord in coordinates])


def get_atomic_coordinates_max_z(
    material: Material,
    use_cartesian_coordinates: bool = False,
) -> float:
    """
    Return maximum of Z coordinates

    Args:
        material (Material): Material object.
        use_cartesian_coordinates (bool): Whether to use Cartesian coordinates.
    Returns:
        float: Maximum of Z coordinates.
    """
    new_material = material.clone()
    if use_cartesian_coordinates:
        new_basis = new_material.basis
        new_basis.to_cartesian()
        new_material.basis = new_basis
    coordinates = new_material.basis.coordinates.to_array_of_values_with_ids()
    return max([coord.value[2] for coord in coordinates])
>>>>>>> bc18b0bc
<|MERGE_RESOLUTION|>--- conflicted
+++ resolved
@@ -231,7 +231,6 @@
     return selected_indices
 
 
-<<<<<<< HEAD
 def get_nearest_neighbors_atom_indices(material: Material, position: List[float] = [0, 0, 0]) -> Optional[List[int]]:
     """
     Returns the indices of direct neighboring atoms to a specified position in the material using Voronoi tessellation.
@@ -269,7 +268,8 @@
         List[float]: The center of the coordinates.
     """
     return [sum([coordinate[i] for coordinate in coordinates]) / len(coordinates) for i in range(3)]
-=======
+
+
 def get_atomic_coordinates_min_z(
     material: Material,
     use_cartesian_coordinates: bool = False,
@@ -311,5 +311,4 @@
         new_basis.to_cartesian()
         new_material.basis = new_basis
     coordinates = new_material.basis.coordinates.to_array_of_values_with_ids()
-    return max([coord.value[2] for coord in coordinates])
->>>>>>> bc18b0bc
+    return max([coord.value[2] for coord in coordinates])