--- conflicted
+++ resolved
@@ -4,14 +4,11 @@
 import numpy as np
 from mat3ra.code.entity import InMemoryEntityPydantic
 from mat3ra.esse.models.core.abstract.matrix_3x3 import Matrix3x3Schema
-<<<<<<< HEAD
 from mat3ra.esse.models.materials_category_components.entities.auxiliary.two_dimensional.supercell_matrix_2d import (
     SupercellMatrix2DSchema,
 )
 from pymatgen.analysis.interfaces.coherent_interfaces import ZSLGenerator, CoherentInterfaceBuilder
 
-=======
->>>>>>> 5f7ef4a4
 from mat3ra.made.tools.build.slab.builders import SlabBuilder
 from mat3ra.made.tools.build.slab.configuration import (
     SlabConfiguration,
@@ -26,8 +23,7 @@
 
 
 class InterfaceAnalyzer(InMemoryEntityPydantic):
-<<<<<<< HEAD
-=======
+
     """
     Analyzes the interface between two slabs, calculating strain matrices and strained configurations.
     This class is used to prepare the configurations for the substrate and film materials, ensuring that the film
@@ -35,7 +31,6 @@
 
     `substrate_strained_configuration` and `film_strained_configuration` properties provide the strained configurations.
     """
->>>>>>> 5f7ef4a4
 
     substrate_slab_configuration: SlabConfiguration
     film_slab_configuration: SlabConfiguration
@@ -51,34 +46,27 @@
     def film_material(self):
         return self.get_component_material(self.film_slab_configuration)
 
-<<<<<<< HEAD
     @property
     def identity_supercell(self) -> SupercellMatrix2DSchema:
         return SupercellMatrix2DSchema(root=[[1, 0], [0, 1]])
-=======
+
+    @property
+    def identity_strain(self) -> Matrix3x3Schema:
+        return Matrix3x3Schema(root=np.eye(3).tolist())
+
     @cached_property
     def film_strain_matrix(self) -> Matrix3x3Schema:
-        """
-        Calculate the strain matrix for the film material to match the substrate material's lattice vectors.
-        """
         substrate_vectors = np.array(self.substrate_material.lattice.vector_arrays)
         film_vectors = np.array(self.film_material.lattice.vector_arrays)
->>>>>>> 5f7ef4a4
-
-    @property
-    def identity_strain(self) -> Matrix3x3Schema:
-        return Matrix3x3Schema(root=np.eye(3).tolist())
-
-    @cached_property
-    def film_strain_matrix(self) -> Matrix3x3Schema:
-        # Extract 2D lattice vectors (a and b vectors) from 3D lattice
-        sub2d = np.array(self.substrate_material.lattice.vector_arrays[:2])[:, :2]
-        film2d = np.array(self.film_material.lattice.vector_arrays[:2])[:, :2]
+
+        substrate_2d_vectors = substrate_vectors[:2, :2]
+        film_2d_vectors = film_vectors[:2, :2]
+
         try:
-            inv_film = np.linalg.inv(film2d)
+            inv_film = np.linalg.inv(film_2d_vectors)
         except np.linalg.LinAlgError:
             raise ValueError("Film lattice vectors are not linearly independent.")
-        strain2d = inv_film @ sub2d
+        strain2d = inv_film @ substrate_2d_vectors
 
         # Convert 2D strain matrix to 3D strain matrix with identity in z-direction
         strain_3d = np.eye(3)
@@ -89,23 +77,6 @@
     def substrate_strain_matrix(self) -> Matrix3x3Schema:
         return self.identity_strain
 
-<<<<<<< HEAD
-    @property
-    def substrate_supercell_matrix(self) -> SupercellMatrix2DSchema:
-        return self.identity_supercell
-
-    @property
-    def film_supercell_matrix(self) -> SupercellMatrix2DSchema:
-        return self.identity_supercell
-
-    @cached_property
-    def substrate_strained_configuration(self) -> SlabStrainedSupercellConfiguration:
-        return SlabStrainedSupercellConfiguration(
-            stack_components=self.substrate_slab_configuration.stack_components,
-            direction=self.substrate_slab_configuration.direction,
-            xy_supercell_matrix=self.identity_supercell,
-            strain_matrix=self.identity_strain,
-=======
     def get_component_strained_configuration(
         self,
         configuration: SlabConfiguration,
@@ -116,23 +87,23 @@
             direction=configuration.direction,
             strain_matrix=strain_matrix,
         )
+    @property
+    def substrate_supercell_matrix(self) -> SupercellMatrix2DSchema:
+        return self.identity_supercell
+
+    @property
+    def film_supercell_matrix(self) -> SupercellMatrix2DSchema:
+        return self.identity_supercell
 
     @cached_property
     def substrate_strained_configuration(self) -> SlabStrainedSupercellConfiguration:
         return self.get_component_strained_configuration(
             self.substrate_slab_configuration, self.substrate_strain_matrix
->>>>>>> 5f7ef4a4
         )
 
     @cached_property
     def film_strained_configuration(self) -> SlabStrainedSupercellConfiguration:
-<<<<<<< HEAD
-        return SlabStrainedSupercellConfiguration(
-            stack_components=self.film_slab_configuration.stack_components,
-            direction=self.film_slab_configuration.direction,
-            xy_supercell_matrix=self.identity_supercell,
-            strain_matrix=self.film_strain_matrix,
-        )
+        return self.get_component_strained_configuration(self.film_slab_configuration, self.film_strain_matrix)
 
 
 class ZSLInterfaceAnalyzer(InterfaceAnalyzer):
@@ -243,7 +214,4 @@
         for match in self.zsl_match_holders:
             substrate_config, film_config = self._create_strained_configs(match)
             strained_configs.append((substrate_config, film_config))
-        return strained_configs
-=======
-        return self.get_component_strained_configuration(self.film_slab_configuration, self.film_strain_matrix)
->>>>>>> 5f7ef4a4
+        return strained_configs