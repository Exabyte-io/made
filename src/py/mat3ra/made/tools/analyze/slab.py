<<<<<<< HEAD
from ..analyze import BaseMaterialAnalyzer
from ..build.slab.build_parameters import SlabBuilderParameters
=======
from typing import Type

from mat3ra.made.utils import get_atomic_coordinates_extremum

from ..build import BuildMetadata, MaterialWithBuildMetadata
>>>>>>> adc647ca
from ..build.slab.configurations import SlabConfiguration
from ..build.vacuum.configuration import VacuumConfiguration
from . import BaseMaterialAnalyzer
from .crystal_site import CrystalSiteAnalyzer


class BuildMetadataAnalyzer(BaseMaterialAnalyzer):
    material: MaterialWithBuildMetadata
    configuration_cls: None

    @property
    def build_metadata(self) -> BuildMetadata:
        return self.material.metadata.get_build_metadata_of_type(self.configuration_cls.__name__)

    @property
    def build_configuration(self) -> "configuration_cls":
        return self.configuration_cls(**self.build_metadata.configuration)

    @property
    def build_parameters(self) -> "configuration_cls":
        return self.configuration_cls(**self.build_metadata.build_parameters)


<<<<<<< HEAD
class SlabMaterialAnalyzer(BaseMaterialAnalyzer):
    def _traverse_build_history_for_slab(self):
        """
        Traverse build history from the end to find slab configuration and parameters.

        Returns:
            tuple: (slab_configuration_dict, build_parameters_dict, supercell_matrix)
        """
        supercell_matrix = None
        build_parameters_dict = None
        slab_configuration_dict = None

        for build_step in reversed(self.material.metadata["build"]):
            config = build_step["configuration"]
            config_type = config.get("type")
            if config_type == "SlabConfiguration":
                slab_configuration_dict = config
                build_parameters_dict = build_step.get("build_parameters")
                break
            elif config_type == "SupercellConfiguration":
                supercell_matrix = config.get("supercell_matrix")

        if slab_configuration_dict is None:
            raise ValueError("Material is not a slab.")

        return slab_configuration_dict, build_parameters_dict, supercell_matrix

    def get_slab_configuration(self) -> SlabConfiguration:
        slab_configuration_dict, _, _ = self._traverse_build_history_for_slab()
        return SlabConfiguration(**slab_configuration_dict)

    def get_build_parameters(self) -> SlabBuilderParameters:
        _, build_parameters_dict, supercell_matrix = self._traverse_build_history_for_slab()

        if supercell_matrix:
            if build_parameters_dict:
                build_parameters_dict["xy_supercell_matrix"] = supercell_matrix
            else:
                build_parameters_dict = {"xy_supercell_matrix": supercell_matrix}

        return SlabBuilderParameters(**build_parameters_dict) if build_parameters_dict else SlabBuilderParameters()
=======
class SlabMaterialAnalyzer(BuildMetadataAnalyzer, CrystalSiteAnalyzer):
    configuration_cls: Type[SlabConfiguration] = SlabConfiguration
>>>>>>> adc647ca

    @property
    def number_of_layers(self) -> int:
        return self.slab_configuration.number_of_layers

    @property
    def vacuum_ratio(self) -> float:
        return self.slab_configuration.vacuum / self.material.lattice.c

    @property
    def vacuum_thickness_in_layers(self) -> float:
        return self.vacuum_ratio / (1 - self.vacuum_ratio) * self.number_of_layers

    @property
    def slab_configuration_with_no_vacuum(self) -> SlabConfiguration:
        slab_configuration_with_no_vacuum = self.build_configuration.clone()
        slab_configuration_with_no_vacuum.set_vacuum(0.0)
        return slab_configuration_with_no_vacuum

    def get_slab_vacuum_configuration(self) -> VacuumConfiguration:
        return self.build_configuration.vacuum_configuration

    @property
    def max_z_crystal(self) -> float:
        return get_atomic_coordinates_extremum(self.material, "max", "z")

    @property
    def min_z_crystal(self) -> float:
        return get_atomic_coordinates_extremum(self.material, "min", "z")

    def get_gap_from_top(self, use_cartesian=False) -> float:
        gap_top_in_crystal = 1.0 - self.max_z_crystal
        if use_cartesian:
            gap_top_in_cartesian = self.material.basis.cell.convert_point_to_cartesian([0, 0, gap_top_in_crystal])[2]
            return gap_top_in_cartesian
        return gap_top_in_crystal

    def get_gap_from_bottom(self, use_cartesian=False) -> float:
        gap_bottom_in_crystal = self.min_z_crystal
        if use_cartesian:
            gap_bottom_in_cartesian = self.material.basis.cell.convert_point_to_cartesian(
                [0, 0, gap_bottom_in_crystal]
            )[2]
            return gap_bottom_in_cartesian
        return gap_bottom_in_crystal<|MERGE_RESOLUTION|>--- conflicted
+++ resolved
@@ -1,17 +1,11 @@
-<<<<<<< HEAD
-from ..analyze import BaseMaterialAnalyzer
-from ..build.slab.build_parameters import SlabBuilderParameters
-=======
 from typing import Type
 
 from mat3ra.made.utils import get_atomic_coordinates_extremum
-
+from . import BaseMaterialAnalyzer
+from .crystal_site import CrystalSiteAnalyzer
 from ..build import BuildMetadata, MaterialWithBuildMetadata
->>>>>>> adc647ca
 from ..build.slab.configurations import SlabConfiguration
 from ..build.vacuum.configuration import VacuumConfiguration
-from . import BaseMaterialAnalyzer
-from .crystal_site import CrystalSiteAnalyzer
 
 
 class BuildMetadataAnalyzer(BaseMaterialAnalyzer):
@@ -31,52 +25,8 @@
         return self.configuration_cls(**self.build_metadata.build_parameters)
 
 
-<<<<<<< HEAD
-class SlabMaterialAnalyzer(BaseMaterialAnalyzer):
-    def _traverse_build_history_for_slab(self):
-        """
-        Traverse build history from the end to find slab configuration and parameters.
-
-        Returns:
-            tuple: (slab_configuration_dict, build_parameters_dict, supercell_matrix)
-        """
-        supercell_matrix = None
-        build_parameters_dict = None
-        slab_configuration_dict = None
-
-        for build_step in reversed(self.material.metadata["build"]):
-            config = build_step["configuration"]
-            config_type = config.get("type")
-            if config_type == "SlabConfiguration":
-                slab_configuration_dict = config
-                build_parameters_dict = build_step.get("build_parameters")
-                break
-            elif config_type == "SupercellConfiguration":
-                supercell_matrix = config.get("supercell_matrix")
-
-        if slab_configuration_dict is None:
-            raise ValueError("Material is not a slab.")
-
-        return slab_configuration_dict, build_parameters_dict, supercell_matrix
-
-    def get_slab_configuration(self) -> SlabConfiguration:
-        slab_configuration_dict, _, _ = self._traverse_build_history_for_slab()
-        return SlabConfiguration(**slab_configuration_dict)
-
-    def get_build_parameters(self) -> SlabBuilderParameters:
-        _, build_parameters_dict, supercell_matrix = self._traverse_build_history_for_slab()
-
-        if supercell_matrix:
-            if build_parameters_dict:
-                build_parameters_dict["xy_supercell_matrix"] = supercell_matrix
-            else:
-                build_parameters_dict = {"xy_supercell_matrix": supercell_matrix}
-
-        return SlabBuilderParameters(**build_parameters_dict) if build_parameters_dict else SlabBuilderParameters()
-=======
 class SlabMaterialAnalyzer(BuildMetadataAnalyzer, CrystalSiteAnalyzer):
     configuration_cls: Type[SlabConfiguration] = SlabConfiguration
->>>>>>> adc647ca
 
     @property
     def number_of_layers(self) -> int:
