--- conflicted
+++ resolved
@@ -36,11 +36,7 @@
         return self.to_dict()
 
 
-<<<<<<< HEAD
-class BaseSelectorParameters:
-=======
 class BaseSelectorParameters(BaseModel):
->>>>>>> a5bcd93e
     default_index: int = 0
 
 
