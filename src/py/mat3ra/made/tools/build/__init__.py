--- conflicted
+++ resolved
@@ -104,15 +104,10 @@
     def _update_material_name(self, material, configuration) -> MaterialWithBuildMetadata:
         return material
 
-<<<<<<< HEAD
-    def _update_material_metadata(self, material, configuration) -> Material:
-        BuildMetadata.set_build_metadata(material, configuration, self.build_parameters)
-=======
     def _update_material_metadata(
         self, material: MaterialWithBuildMetadata, configuration
     ) -> MaterialWithBuildMetadata:
         material.metadata.add_build_metadata_step(configuration=configuration, build_parameters=self.build_parameters)
->>>>>>> adc647ca
         return material
 
 
@@ -221,13 +216,8 @@
         # Do nothing by default
         return material
 
-<<<<<<< HEAD
-    def _update_material_metadata(self, material, configuration) -> Material:
-        BuildMetadata.set_build_metadata(material, configuration, self.build_parameters)
-=======
     def _update_material_metadata(
         self, material: MaterialWithBuildMetadata, configuration
     ) -> MaterialWithBuildMetadata:
         material.metadata.add_build_metadata_step(configuration=configuration, build_parameters=self.build_parameters)
->>>>>>> adc647ca
         return material