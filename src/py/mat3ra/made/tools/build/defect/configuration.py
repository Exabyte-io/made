--- conflicted
+++ resolved
@@ -81,8 +81,17 @@
             "type": "SlabPointDefectConfiguration",
             "position_on_surface": self.position_on_surface,
             "distance_z": self.distance_z,
-<<<<<<< HEAD
-            "chemical_element": self.chemical_element,
+        }
+
+
+class AdatomSlabPointDefectConfiguration(SlabPointDefectConfiguration):
+    defect_type: PointDefectTypeEnum = PointDefectTypeEnum.ADATOM
+
+    @property
+    def _json(self):
+        return {
+            **super()._json,
+            "type": "AdatomSlabPointDefectConfiguration",
         }
 
 
@@ -91,26 +100,14 @@
     position_on_surface: List[float] = [0.5, 0.5]
     radius: float = 0.25
     thickness: int = 1
-=======
-        }
-
-
-class AdatomSlabPointDefectConfiguration(SlabPointDefectConfiguration):
-    defect_type: PointDefectTypeEnum = PointDefectTypeEnum.ADATOM
->>>>>>> b5634b64
 
     @property
     def _json(self):
         return {
-<<<<<<< HEAD
             "type": "IslandSlabDefectConfiguration",
             "crystal": self.crystal.to_json(),
             "defect_type": self.defect_type.name,
             "position_on_surface": self.position_on_surface,
             "radius": self.radius,
             "thickness": self.thickness,
-=======
-            **super()._json,
-            "type": "AdatomSlabPointDefectConfiguration",
->>>>>>> b5634b64
         }