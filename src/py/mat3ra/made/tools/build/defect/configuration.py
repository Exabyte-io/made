--- conflicted
+++ resolved
@@ -150,13 +150,9 @@
     def _json(self):
         return {
             **super()._json,
-<<<<<<< HEAD
-            "type": "AdatomSlabPointDefectConfiguration",
+            "type": self.get_cls_name(),
             "defect_type": self.defect_type.name,
             "placement_method": self.placement_method.name,
-=======
-            "type": self.get_cls_name(),
->>>>>>> 04797181
         }
 
 
