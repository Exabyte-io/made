from enum import Enum


class PointDefectTypeEnum(str, Enum):
    VACANCY = "vacancy"
    SUBSTITUTION = "substitution"
    INTERSTITIAL = "interstitial"
<<<<<<< HEAD


class SlabDefectTypeEnum(str, Enum):
    ADATOM = "adatom"
    ISLAND = "island"
=======
    ADATOM = "adatom"
>>>>>>> b5634b64
<|MERGE_RESOLUTION|>--- conflicted
+++ resolved
@@ -5,12 +5,5 @@
     VACANCY = "vacancy"
     SUBSTITUTION = "substitution"
     INTERSTITIAL = "interstitial"
-<<<<<<< HEAD
-
-
-class SlabDefectTypeEnum(str, Enum):
     ADATOM = "adatom"
-    ISLAND = "island"
-=======
-    ADATOM = "adatom"
->>>>>>> b5634b64
+    ISLAND = "island"