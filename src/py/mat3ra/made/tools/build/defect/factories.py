--- conflicted
+++ resolved
@@ -1,24 +1,15 @@
 from typing import List, Dict, Union, Type
 
 from mat3ra.made.material import Material
-<<<<<<< HEAD
-from mat3ra.made.tools.analyze.crystal_site import CrystalSiteAnalyzer, VoronoiCrystalSiteAnalyzer
-from mat3ra.made.tools.build.defect.enums import (
-=======
 from ...analyze.crystal_site import CrystalSiteAnalyzer, VoronoiCrystalSiteAnalyzer
 from ..defect.enums import (
->>>>>>> 731d3b66
     PointDefectTypeEnum,
     VacancyPlacementMethodEnum,
     SubstitutionPlacementMethodEnum,
     InterstitialPlacementMethodEnum,
     AtomPlacementMethodEnum,
 )
-<<<<<<< HEAD
-from mat3ra.made.tools.build.defect.point.configuration import (
-=======
 from ..defect.point.configuration import (
->>>>>>> 731d3b66
     VacancyDefectConfiguration,
     SubstitutionalDefectConfiguration,
     InterstitialDefectConfiguration,
