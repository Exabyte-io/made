--- conflicted
+++ resolved
@@ -1,10 +1,3 @@
-<<<<<<< HEAD
-from mat3ra.made.material import Material
-from mat3ra.made.tools.build.defect.point.builders import PointDefectBuilder
-from mat3ra.made.tools.build.defect.slab.configuration import SlabDefectConfiguration, AdatomDefectConfiguration
-from mat3ra.made.tools.build.merge import MergeBuilder
-from pydantic import BaseModel
-=======
 from math import ceil
 from typing import Any
 
@@ -13,6 +6,8 @@
 from mat3ra.made.material import Material
 from mat3ra.made.tools.analyze.slab import SlabMaterialAnalyzer
 from mat3ra.made.tools.build.defect.slab.configuration import SlabDefectConfiguration, SlabStackConfiguration
+from mat3ra.made.tools.build.defect.point.builders import PointDefectBuilder
+from mat3ra.made.tools.build.defect.slab.configuration import SlabDefectConfiguration, AdatomDefectConfiguration
 from mat3ra.made.tools.build.merge import MergeBuilder
 from mat3ra.made.tools.build.metadata import get_slab_build_configuration
 from mat3ra.made.tools.build.slab.builders import SlabBuilder
@@ -20,7 +15,7 @@
 from mat3ra.made.tools.build.slab.helpers import create_slab
 from mat3ra.made.tools.build.stack.builders import StackNComponentsBuilder
 from mat3ra.made.tools.modify import filter_by_box
->>>>>>> 21027538
+from pydantic import BaseModel
 
 
 class SlabDefectBuilderParameters(BaseModel):
@@ -31,14 +26,6 @@
 class SlabDefectBuilder(MergeBuilder):
     _ConfigurationType = SlabDefectConfiguration
 
-<<<<<<< HEAD
-    def _generate(self, configuration: SlabDefectConfiguration) -> Material:
-        return super()._generate(configuration)
-
-
-class AdatomDefectBuilder(PointDefectBuilder):
-    _ConfigurationType = AdatomDefectConfiguration
-=======
     def get_slab_with_additional_layers(
         self, slab: Material, number_of_additional_layers: int = 1, vacuum: float = 0.0
     ) -> Material:
@@ -102,4 +89,7 @@
 
     def _generate(self, configuration: SlabStackConfiguration) -> Material:
         return super()._generate(configuration)
->>>>>>> 21027538
+
+# TODO: only exact cooridante and equidistant use this, for Crystal site we need SlabStackBuilder
+class AdatomDefectBuilder(PointDefectBuilder):
+    _ConfigurationType = AdatomDefectConfiguration