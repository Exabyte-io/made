--- conflicted
+++ resolved
@@ -1,20 +1,10 @@
-<<<<<<< HEAD
+from typing import Any
+
 from mat3ra.made.material import Material
-from mat3ra.made.tools.build.defect.point.builders import PointDefectBuilder
-from mat3ra.made.tools.build.defect.slab.configuration import SlabDefectConfiguration, AdatomDefectConfiguration, IslandDefectConfiguration, VoidSite
+from mat3ra.made.tools.build.defect.slab.configuration import SlabDefectConfiguration, AdatomDefectConfiguration, \
+    IslandDefectConfiguration, VoidSite
 from mat3ra.made.tools.build.merge.builders import MergeBuilder
 from mat3ra.made.tools.modify import filter_by_condition_on_coordinates
-from pydantic import BaseModel
-
-
-class SlabDefectBuilderParameters(BaseModel):
-    auto_add_vacuum: bool = True
-    vacuum_thickness: float = 5.0
-=======
-from typing import Any
->>>>>>> 543c6e04
-
-from mat3ra.made.material import Material
 from ..slab.configuration import SlabStackConfiguration
 from ...slab.builders import SlabBuilder
 from ...slab.configurations import SlabConfiguration
@@ -28,9 +18,9 @@
         else:
             return super()._configuration_to_material(configuration_or_material)
 
-<<<<<<< HEAD
-class AdatomDefectBuilder(PointDefectBuilder):
-    _ConfigurationType = AdatomDefectConfiguration
+    def _generate(self, configuration: SlabStackConfiguration) -> Material:
+        return super()._generate(configuration)
+
 
 
 class IslandDefectBuilder(MergeBuilder):
@@ -38,33 +28,29 @@
     Builder for creating island defects by merging a slab with a void site.
     The void site defines which atoms to remove from the slab.
     """
-    
+
     _ConfigurationType = IslandDefectConfiguration
-    
+
     def _configuration_to_material(self, configuration_or_material):
         if isinstance(configuration_or_material, VoidSite):
             return self._create_void_material(configuration_or_material)
         return super()._configuration_to_material(configuration_or_material)
-    
+
     def _create_void_material(self, void_site: VoidSite) -> Material:
         """
         Create a material that represents the void by removing atoms that don't satisfy the condition.
         """
         if not void_site.crystal:
             raise ValueError("VoidSite must have a crystal defined")
-        
+
         # Create a copy of the crystal
         void_material = void_site.crystal.clone()
-        
+
         # Remove atoms that don't satisfy the condition
         filtered_material = filter_by_condition_on_coordinates(
             material=void_material,
             condition=void_site.condition_function,
             use_cartesian_coordinates=False,  # Use crystal coordinates by default
         )
-        
-        return filtered_material
-=======
-    def _generate(self, configuration: SlabStackConfiguration) -> Material:
-        return super()._generate(configuration)
->>>>>>> 543c6e04
+
+        return filtered_material