from mat3ra.made.material import Material
from mat3ra.made.tools.build.stack.configuration import StackConfiguration
from mat3ra.made.tools.build.vacuum.configuration import VacuumConfiguration


<<<<<<< HEAD
# fmt: off
# fmt: on


class SlabDefectConfiguration(MergeConfiguration):
    """
    Configuration for merging a slab with additional layers and an isolated defect.

    Args:
        merge_components: List containing [slab, isolated_defect].
        merge_method: Method to use for merging (default: add).
    """

    type: str = "SlabDefectConfiguration"
    merge_method: MergeMethodsEnum = MergeMethodsEnum.ADD

    @property
    def slab(self) -> Material:
        return self.merge_components[0]

    @property
    def isolated_defect(self) -> Material:
        return self.merge_components[1]


=======
>>>>>>> c0070604
class SlabStackConfiguration(StackConfiguration):
    """
    Configuration for stacking a slab, an isolated defect and a vacuum layer.

    Args:
        stack_components: List containing [slab, slab_component, vacuum].
        direction: Direction of stacking (default: z).
    """

    type: str = "SlabStackConfiguration"

    @property
    def slab(self) -> Material:
        return self.stack_components[0]

    @property
    def added_component(self) -> Material:
        return self.stack_components[1]

    @property
    def vacuum_configuration(self) -> VacuumConfiguration:
        return self.stack_components[2]<|MERGE_RESOLUTION|>--- conflicted
+++ resolved
@@ -3,34 +3,6 @@
 from mat3ra.made.tools.build.vacuum.configuration import VacuumConfiguration
 
 
-<<<<<<< HEAD
-# fmt: off
-# fmt: on
-
-
-class SlabDefectConfiguration(MergeConfiguration):
-    """
-    Configuration for merging a slab with additional layers and an isolated defect.
-
-    Args:
-        merge_components: List containing [slab, isolated_defect].
-        merge_method: Method to use for merging (default: add).
-    """
-
-    type: str = "SlabDefectConfiguration"
-    merge_method: MergeMethodsEnum = MergeMethodsEnum.ADD
-
-    @property
-    def slab(self) -> Material:
-        return self.merge_components[0]
-
-    @property
-    def isolated_defect(self) -> Material:
-        return self.merge_components[1]
-
-
-=======
->>>>>>> c0070604
 class SlabStackConfiguration(StackConfiguration):
     """
     Configuration for stacking a slab, an isolated defect and a vacuum layer.
