<<<<<<< HEAD
from typing import List
from mat3ra.esse.models.materials_category_components.operations.core.combinations.merge import MergeMethodsEnum
# fmt: off
from mat3ra.esse.models.materials_category.defective_structures.two_dimensional. \
    adatom.configuration import AdatomPointDefectSchema

# fmt: on

from mat3ra.made.material import Material
from mat3ra.made.tools.build.merge.configuration import MergeConfiguration
from mat3ra.made.tools.site import CrystalSite
from mat3ra.made.tools.utils.coordinate import CoordinateCondition


class VoidSite(CrystalSite):
    """
    A void site represents an empty space defined by a coordinate condition.
    This is used to create islands by removing atoms that don't satisfy the condition.
    """
    condition: CoordinateCondition

    def condition_function(self, coordinate: List[float]) -> bool:
        return self.condition.condition(coordinate)


class IslandDefectConfiguration(MergeConfiguration):
    """
    Configuration for creating an island defect on a slab surface.
    
    Args:
        merge_components: List containing [slab, void_site].
        merge_method: Method to use for merging (default: replace).
    """
    
    type: str = "IslandDefectConfiguration"
    merge_method: MergeMethodsEnum = MergeMethodsEnum.REPLACE
    
    @property
    def slab(self) -> Material:
        return self.merge_components[0]
    
    @property
    def void_site(self) -> VoidSite:
        return self.merge_components[1]
=======
from mat3ra.made.material import Material
from mat3ra.made.tools.build.stack.configuration import StackConfiguration
from mat3ra.made.tools.build.vacuum.configuration import VacuumConfiguration
>>>>>>> 543c6e04


class SlabStackConfiguration(StackConfiguration):
    """
    Configuration for stacking a slab, an isolated defect and a vacuum layer.

    Args:
        stack_components: List containing [slab, slab_component, vacuum].
        direction: Direction of stacking (default: z).
    """

    type: str = "SlabStackConfiguration"

    @property
    def slab(self) -> Material:
        return self.stack_components[0]

    @property
    def added_component(self) -> Material:
        return self.stack_components[1]

    @property
    def vacuum_configuration(self) -> VacuumConfiguration:
        return self.stack_components[2]<|MERGE_RESOLUTION|>--- conflicted
+++ resolved
@@ -1,53 +1,6 @@
-<<<<<<< HEAD
-from typing import List
-from mat3ra.esse.models.materials_category_components.operations.core.combinations.merge import MergeMethodsEnum
-# fmt: off
-from mat3ra.esse.models.materials_category.defective_structures.two_dimensional. \
-    adatom.configuration import AdatomPointDefectSchema
-
-# fmt: on
-
-from mat3ra.made.material import Material
-from mat3ra.made.tools.build.merge.configuration import MergeConfiguration
-from mat3ra.made.tools.site import CrystalSite
-from mat3ra.made.tools.utils.coordinate import CoordinateCondition
-
-
-class VoidSite(CrystalSite):
-    """
-    A void site represents an empty space defined by a coordinate condition.
-    This is used to create islands by removing atoms that don't satisfy the condition.
-    """
-    condition: CoordinateCondition
-
-    def condition_function(self, coordinate: List[float]) -> bool:
-        return self.condition.condition(coordinate)
-
-
-class IslandDefectConfiguration(MergeConfiguration):
-    """
-    Configuration for creating an island defect on a slab surface.
-    
-    Args:
-        merge_components: List containing [slab, void_site].
-        merge_method: Method to use for merging (default: replace).
-    """
-    
-    type: str = "IslandDefectConfiguration"
-    merge_method: MergeMethodsEnum = MergeMethodsEnum.REPLACE
-    
-    @property
-    def slab(self) -> Material:
-        return self.merge_components[0]
-    
-    @property
-    def void_site(self) -> VoidSite:
-        return self.merge_components[1]
-=======
 from mat3ra.made.material import Material
 from mat3ra.made.tools.build.stack.configuration import StackConfiguration
 from mat3ra.made.tools.build.vacuum.configuration import VacuumConfiguration
->>>>>>> 543c6e04
 
 
 class SlabStackConfiguration(StackConfiguration):
@@ -71,4 +24,15 @@
 
     @property
     def vacuum_configuration(self) -> VacuumConfiguration:
-        return self.stack_components[2]+        return self.stack_components[2]
+
+
+class IslandDefectConfiguration(SlabStackConfiguration):
+    """
+    Configuration for creating an island defect on a slab surface.
+
+    Args:
+        stack_components: List containing [slab, void_site].
+    """
+
+    type: str = "IslandDefectConfiguration"
