--- conflicted
+++ resolved
@@ -2,25 +2,15 @@
 from sympy import ceiling
 
 from mat3ra.made.material import Material
-<<<<<<< HEAD
-from mat3ra.made.tools.analyze.crystal_site import CrystalSiteAnalyzer, AdatomCrystalSiteAnalyzer
-from mat3ra.made.tools.analyze.other import get_atomic_coordinates_extremum
 from mat3ra.made.tools.analyze.slab import SlabMaterialAnalyzer
-from mat3ra.made.tools.build.defect.configuration import SlabDefectConfigurationLegacy
-from mat3ra.made.tools.build.defect.enums import AdatomPlacementMethodEnum
-from mat3ra.made.tools.build.defect.point.builders import PointDefectSiteBuilder
-from mat3ra.made.tools.build.defect.point.configuration import PointDefectSite
-from mat3ra.made.tools.build.defect.slab.builders import SlabDefectBuilder, AdatomDefectBuilder, IslandDefectBuilder
-from mat3ra.made.tools.build.defect.slab.configuration import SlabDefectConfiguration, AdatomDefectConfiguration, IslandDefectConfiguration, VoidSite
+from mat3ra.made.tools.build.defect.slab.builders import  IslandDefectBuilder
+from mat3ra.made.tools.build.defect.slab.configuration import IslandDefectConfiguration
 from mat3ra.made.tools.build.slab.builders import SlabBuilder
 from mat3ra.made.tools.utils.coordinate import CoordinateCondition
-=======
 from .builders import SlabStackBuilder
 from .configuration import SlabStackConfiguration
 from ...slab.helpers import create_slab
-from ....analyze.slab import SlabMaterialAnalyzer
 from ....modify import filter_by_box
->>>>>>> 543c6e04
 
 
 def create_slab_stack(slab: Material, added_component: Material) -> Material:
@@ -70,7 +60,13 @@
         vacuum=0,
     )
 
-<<<<<<< HEAD
+    max_z_crystal_coordinate = number_of_layers / ceiling_number_of_layers
+    return filter_by_box(
+        slab_with_int_layers_without_vacuum,
+        max_coordinate=[1, 1, max_z_crystal_coordinate],
+        reset_ids=True,
+    )
+
     builder = AdatomDefectBuilder()
     return builder.get_material(configuration)
 
@@ -82,12 +78,12 @@
 ) -> Material:
     """
     Create an island defect using the new IslandDefectConfiguration and IslandDefectBuilder.
-    
+
     Args:
         slab: The slab material.
         condition: The coordinate condition that defines the island shape.
         number_of_added_layers: Number of additional layers to add to the slab.
-        
+
     Returns:
         Material: The slab with island defect.
     """
@@ -96,29 +92,17 @@
     slab_with_additional_layers_config = analyzer.get_slab_with_additional_layers_configuration_holder(
         additional_layers=number_of_added_layers
     ).slab_with_additional_layers
-    
+
     slab_with_additional_layers = SlabBuilder().get_material(slab_with_additional_layers_config)
-    
-    # Create a void site with the condition
-    void_site = VoidSite(
-        crystal=slab_with_additional_layers,
-        condition=condition,
-    )
-    
+
+    isolated_island = ...
+
     # Create the island configuration
     configuration = IslandDefectConfiguration(
-        merge_components=[slab, void_site],
+        merge_components=[slab, isolated_island],
         merge_method=MergeMethodsEnum.REPLACE,
     )
-    
+
     # Build the island defect
     builder = IslandDefectBuilder()
-    return builder.get_material(configuration)
-=======
-    max_z_crystal_coordinate = number_of_layers / ceiling_number_of_layers
-    return filter_by_box(
-        slab_with_int_layers_without_vacuum,
-        max_coordinate=[1, 1, max_z_crystal_coordinate],
-        reset_ids=True,
-    )
->>>>>>> 543c6e04
+    return builder.get_material(configuration)