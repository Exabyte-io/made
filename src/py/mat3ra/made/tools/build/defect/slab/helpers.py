<<<<<<< HEAD
from typing import Optional, List

from mat3ra.esse.models.materials_category_components.entities.auxiliary.zero_dimensional.point_defect_site import (
    AtomSchema,
)
from mat3ra.esse.models.materials_category_components.operations.core.combinations.merge import MergeMethodsEnum

from mat3ra.made.material import Material
from mat3ra.made.tools.analyze.crystal_site import CrystalSiteAnalyzer, AdatomCrystalSiteAnalyzer
from mat3ra.made.tools.analyze.other import get_atomic_coordinates_extremum
from mat3ra.made.tools.analyze.slab import SlabMaterialAnalyzer
from mat3ra.made.tools.build.defect.configuration import SlabDefectConfigurationLegacy
from mat3ra.made.tools.build.defect.enums import AdatomPlacementMethodEnum
from mat3ra.made.tools.build.defect.point.builders import PointDefectSiteBuilder
from mat3ra.made.tools.build.defect.point.configuration import PointDefectSite
from mat3ra.made.tools.build.defect.slab.builders import SlabDefectBuilder, AdatomDefectBuilder
from mat3ra.made.tools.build.defect.slab.configuration import SlabDefectConfiguration, AdatomDefectConfiguration
from mat3ra.made.tools.build.slab.builders import SlabBuilder
=======
from mat3ra.esse.models.core.reusable.axis_enum import AxisEnum
from sympy import ceiling

from mat3ra.made.material import Material
from ...defect.slab.builders import SlabStackBuilder
from ...defect.slab.configuration import SlabStackConfiguration
from ...slab.helpers import create_slab
from ....analyze.slab import SlabMaterialAnalyzer
from ....modify import filter_by_box
>>>>>>> 21027538


def create_slab_stack(slab: Material, added_component: Material) -> Material:
    """
    Create a slab stack by stacking a slab, a slab component, and a vacuum layer.

    Args:
        slab: The original slab material.
        added_component: The material to be stacked on top of the slab.
    Returns:
        Material: The new slab stack material.
    """
    analyzer = SlabMaterialAnalyzer(material=slab)

    slab_without_vacuum = analyzer.get_slab_configuration_with_no_vacuum()

    vacuum_config = analyzer.get_slab_vacuum_configuration()

    slab_stack_config = SlabStackConfiguration(
        stack_components=[slab_without_vacuum, added_component, vacuum_config], direction=AxisEnum.z
    )

    slab_stack_builder = SlabStackBuilder()
    return slab_stack_builder.get_material(slab_stack_config)


def recreate_slab_with_fractional_layers(slab: Material, number_of_layers: float) -> Material:
    """
    Create a slab with a specified number of fractional layers.

    Args:
        slab: The original slab material.
        number_of_layers: The total number of layers in the new slab.
    Returns:
        Material: The new slab material with the specified number of layers and vacuum if needed.
    """
    analyzer = SlabMaterialAnalyzer(material=slab)
    slab_without_vacuum = analyzer.get_slab_configuration_with_no_vacuum()
    # vacuum_config = analyzer.get_slab_vacuum_configuration()

    ceiling_number_of_layers = int(ceiling(number_of_layers))
    slab_with_int_layers_without_vacuum = create_slab(
        crystal=slab_without_vacuum.atomic_layers.crystal,
        miller_indices=slab_without_vacuum.atomic_layers.miller_indices,
        termination=slab_without_vacuum.atomic_layers.termination_top,
        number_of_layers=ceiling_number_of_layers,
        vacuum=0,
    )
<<<<<<< HEAD
    slab_with_defect = builder.get_material(configuration)
    return slab_with_defect


def create_adatom_defect(
    slab: Material,
    position_on_surface: List[float],
    distance_z: float = 1.0,
    placement_method: AdatomPlacementMethodEnum = AdatomPlacementMethodEnum.NEW_CRYSTAL_SITE,
    element: Optional[str] = None,
    added_vacuum: float = 5.0,
) -> Material:
    """
    Create an adatom defect using the new AdatomDefectConfiguration and AdatomDefectBuilder.

    Args:
        slab: The slab material.
        position_on_surface: Position on the surface [x, y].
        element: Chemical element for the adatom.
        distance_z: Distance above the surface in Angstroms.
        placement_method: Method for placing the adatom.
        added_vacuum: Additional vacuum thickness.

    Returns:
        Material: The slab with adatom defect.
    """
    max_z = get_atomic_coordinates_extremum(slab, "max", "z")
    distance_z_crystal = slab.basis.cell.convert_point_to_crystal([0, 0, distance_z])[2]
    coordinate = [*position_on_surface, max_z + distance_z_crystal]

    if placement_method == AdatomPlacementMethodEnum.NEW_CRYSTAL_SITE:
        analyzer = AdatomCrystalSiteAnalyzer(material=slab, coordinate=coordinate)
        resolved_coordinate = analyzer.new_crystal_site_coordinate
        slab = analyzer.get_slab_with_adjusted_vacuum()
    elif placement_method == AdatomPlacementMethodEnum.EQUIDISTANT:
        crystal_site_analyzer = CrystalSiteAnalyzer(material=slab, coordinate=coordinate)
        resolved_coordinate = crystal_site_analyzer.equidistant_coordinate
    else:
        resolved_coordinate = coordinate

    adatom_point_defect_config = PointDefectSite(
        crystal=slab,
        element=AtomSchema(chemical_element=element),
        coordinate=resolved_coordinate,
    )
    isolated_defect = PointDefectSiteBuilder().get_material(adatom_point_defect_config)

    configuration = AdatomDefectConfiguration(
        merge_components=[slab, isolated_defect],
        merge_method=MergeMethodsEnum.ADD,
    )

    builder = AdatomDefectBuilder()
    return builder.get_material(configuration)
=======

    max_z_crystal_coordinate = number_of_layers / ceiling_number_of_layers
    return filter_by_box(
        slab_with_int_layers_without_vacuum,
        max_coordinate=[1, 1, max_z_crystal_coordinate],
        reset_ids=True,
    )
>>>>>>> 21027538
<|MERGE_RESOLUTION|>--- conflicted
+++ resolved
@@ -1,33 +1,25 @@
-<<<<<<< HEAD
 from typing import Optional, List
 
+from mat3ra.esse.models.core.reusable.axis_enum import AxisEnum
 from mat3ra.esse.models.materials_category_components.entities.auxiliary.zero_dimensional.point_defect_site import (
     AtomSchema,
 )
 from mat3ra.esse.models.materials_category_components.operations.core.combinations.merge import MergeMethodsEnum
+from sympy import ceiling
 
 from mat3ra.made.material import Material
 from mat3ra.made.tools.analyze.crystal_site import CrystalSiteAnalyzer, AdatomCrystalSiteAnalyzer
 from mat3ra.made.tools.analyze.other import get_atomic_coordinates_extremum
 from mat3ra.made.tools.analyze.slab import SlabMaterialAnalyzer
-from mat3ra.made.tools.build.defect.configuration import SlabDefectConfigurationLegacy
 from mat3ra.made.tools.build.defect.enums import AdatomPlacementMethodEnum
 from mat3ra.made.tools.build.defect.point.builders import PointDefectSiteBuilder
 from mat3ra.made.tools.build.defect.point.configuration import PointDefectSite
-from mat3ra.made.tools.build.defect.slab.builders import SlabDefectBuilder, AdatomDefectBuilder
-from mat3ra.made.tools.build.defect.slab.configuration import SlabDefectConfiguration, AdatomDefectConfiguration
-from mat3ra.made.tools.build.slab.builders import SlabBuilder
-=======
-from mat3ra.esse.models.core.reusable.axis_enum import AxisEnum
-from sympy import ceiling
-
-from mat3ra.made.material import Material
+from mat3ra.made.tools.build.defect.slab.builders import AdatomDefectBuilder
+from mat3ra.made.tools.build.defect.slab.configuration import AdatomDefectConfiguration
 from ...defect.slab.builders import SlabStackBuilder
 from ...defect.slab.configuration import SlabStackConfiguration
 from ...slab.helpers import create_slab
-from ....analyze.slab import SlabMaterialAnalyzer
 from ....modify import filter_by_box
->>>>>>> 21027538
 
 
 def create_slab_stack(slab: Material, added_component: Material) -> Material:
@@ -76,9 +68,13 @@
         number_of_layers=ceiling_number_of_layers,
         vacuum=0,
     )
-<<<<<<< HEAD
-    slab_with_defect = builder.get_material(configuration)
-    return slab_with_defect
+
+    max_z_crystal_coordinate = number_of_layers / ceiling_number_of_layers
+    return filter_by_box(
+        slab_with_int_layers_without_vacuum,
+        max_coordinate=[1, 1, max_z_crystal_coordinate],
+        reset_ids=True,
+    )
 
 
 def create_adatom_defect(
@@ -130,13 +126,4 @@
     )
 
     builder = AdatomDefectBuilder()
-    return builder.get_material(configuration)
-=======
-
-    max_z_crystal_coordinate = number_of_layers / ceiling_number_of_layers
-    return filter_by_box(
-        slab_with_int_layers_without_vacuum,
-        max_coordinate=[1, 1, max_z_crystal_coordinate],
-        reset_ids=True,
-    )
->>>>>>> 21027538
+    return builder.get_material(configuration)