<<<<<<< HEAD
=======
from typing import Optional, Union

from mat3ra.made.material import Material

from .builders import GrainBoundaryBuilder
from .configuration import GrainBoundaryConfiguration
from .helpers import create_grain_boundary_planar, create_grain_boundary

__all__ = [
    "GrainBoundaryBuilder",
    "GrainBoundaryConfiguration",
    "create_grain_boundary_planar",
    "create_grain_boundary",
]
>>>>>>> dfa34792
<|MERGE_RESOLUTION|>--- conflicted
+++ resolved
@@ -1,17 +1,14 @@
-<<<<<<< HEAD
-=======
 from typing import Optional, Union
 
 from mat3ra.made.material import Material
 
 from .builders import GrainBoundaryBuilder
 from .configuration import GrainBoundaryConfiguration
-from .helpers import create_grain_boundary_planar, create_grain_boundary
+from .helpers import create_grain_boundary_planar, create_grain_boundary_linear
 
 __all__ = [
     "GrainBoundaryBuilder",
     "GrainBoundaryConfiguration",
     "create_grain_boundary_planar",
-    "create_grain_boundary",
-]
->>>>>>> dfa34792
+    "create_grain_boundary_linear",
+]