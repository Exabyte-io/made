--- conflicted
+++ resolved
@@ -1,13 +1,3 @@
-<<<<<<< HEAD
-from typing import Union
-
-from .configuration import SurfaceGrainBoundaryConfiguration, SlabGrainBoundaryConfiguration
-from .builders import (
-    SurfaceGrainBoundaryBuilder,
-    SurfaceGrainBoundaryBuilderParameters,
-    SlabGrainBoundaryBuilder,
-    SlabGrainBoundaryBuilderParameters,
-=======
 from typing import Optional, Union
 
 from mat3ra.made.material import Material
@@ -16,28 +6,10 @@
 from .configuration import (
     SlabGrainBoundaryConfiguration,
     SurfaceGrainBoundaryConfiguration,
->>>>>>> e2416dc3
 )
 
 
 def create_grain_boundary(
-<<<<<<< HEAD
-    configuration: Union[SurfaceGrainBoundaryConfiguration, SlabGrainBoundaryConfiguration],
-    builder_parameters: Union[SurfaceGrainBoundaryBuilderParameters, SlabGrainBoundaryBuilderParameters, None] = None,
-):
-    """
-    Create a grain boundary between two surface phases.
-
-    Args:
-        configuration: The configuration of the grain boundary to be created.
-        builder_parameters: The parameters to be used by the grain boundary builder.
-
-    Returns:
-        The material with the grain boundary added.
-    """
-    builder = SurfaceGrainBoundaryBuilder(build_parameters=builder_parameters)
-    return builder.get_materials(configuration)
-=======
     configuration: Union[SlabGrainBoundaryConfiguration, SurfaceGrainBoundaryConfiguration],
     builder: Union[SlabGrainBoundaryBuilder, SurfaceGrainBoundaryBuilder, None] = None,
 ) -> Material:
@@ -52,5 +24,4 @@
     """
     if builder is None:
         builder = SlabGrainBoundaryBuilder()
-    return builder.get_material(configuration)
->>>>>>> e2416dc3
+    return builder.get_material(configuration)