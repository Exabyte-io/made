--- conflicted
+++ resolved
@@ -1,11 +1,9 @@
-<<<<<<< HEAD
 from typing import List, Any
+from typing import Type
 
 from mat3ra.made.material import Material
-from .configuration import GrainBoundaryLinearConfiguration, SlabGrainBoundaryConfiguration
-from ..interface import ZSLStrainMatchingInterfaceBuilderParameters, InterfaceConfiguration
+from .configuration import GrainBoundaryLinearConfiguration
 from ..interface.builders import (
-    ZSLStrainMatchingInterfaceBuilder,
     CommensurateLatticeInterfaceBuilderParameters,
 )
 from ..slab.builders import SlabBuilder, SlabBuilderParameters
@@ -14,13 +12,8 @@
 from ..slab.configurations.strained_configurations import SlabStrainedSupercellWithGapConfiguration
 from ..stack.builders import Stack2ComponentsBuilder
 from ..supercell import create_supercell
-=======
-from typing import Type
-
-from mat3ra.made.material import Material
 from .configuration import GrainBoundaryConfiguration
 from ..interface.builders import InterfaceBuilder, InterfaceBuilderParameters
->>>>>>> dfa34792
 from ...analyze.other import get_chemical_formula
 from ...modify import wrap_to_unit_cell
 from ...operations.core.unary import supercell
@@ -29,72 +22,36 @@
 class GrainBoundaryBuilderParameters(InterfaceBuilderParameters):
     pass
 
-<<<<<<< HEAD
+
 class GrainBoundaryLinearBuilderParameters(CommensurateLatticeInterfaceBuilderParameters):
     edge_inclusion_tolerance: float = 1.0
     distance_tolerance: float = 1.0
 
 
-class SlabGrainBoundaryBuilder(ZSLStrainMatchingInterfaceBuilder):
-    """
-    A builder for creating grain boundaries.
-=======
->>>>>>> dfa34792
-
 class GrainBoundaryBuilder(InterfaceBuilder):
     """
     Builder for creating grain boundaries.
 
-<<<<<<< HEAD
-    _BuildParametersType: type(SlabGrainBoundaryBuilderParameters) = SlabGrainBoundaryBuilderParameters  # type: ignore
-    _DefaultBuildParameters = SlabGrainBoundaryBuilderParameters()
-    _ConfigurationType: type(SlabGrainBoundaryConfiguration) = SlabGrainBoundaryConfiguration  # type: ignore
-    _GeneratedItemType: PymatgenInterface = PymatgenInterface  # type: ignore
-    selector_parameters: type(  # type: ignore
-        SlabGrainBoundaryBuilderParameters
-    ) = SlabGrainBoundaryBuilderParameters()  # type: ignore
+    Uses InterfaceBuilder to create a Z-stacked interface, then transforms the supercell
+    to flip the Z direction to X direction for grain boundary orientation.
+    """
 
-    def _generate(self, configuration: _ConfigurationType) -> List[_GeneratedItemType]:  # type: ignore
-        interface_config = InterfaceConfiguration(
-            film_configuration=configuration.phase_1_configuration,
-            substrate_configuration=configuration.phase_2_configuration,
-            film_termination=configuration.phase_1_termination,
-            substrate_termination=configuration.phase_2_termination,
-            distance_z=configuration.gap,
-            vacuum=configuration.gap,
-        )
-        return super()._generate(interface_config)
+    _BuildParametersType: Type[GrainBoundaryBuilderParameters] = GrainBoundaryBuilderParameters
+    _DefaultBuildParameters = GrainBoundaryBuilderParameters()
 
-    def _finalize(self, materials: List[Material], configuration: _ConfigurationType) -> List[Material]:
-        rot_90_degree_matrix = [[0, 0, 1], [0, 1, 0], [-1, 0, 0]]
-        rotated_interfaces = [
-            create_supercell(material, supercell_matrix=rot_90_degree_matrix) for material in materials
-        ]
-        final_slabs: List[Material] = []
-        for interface in rotated_interfaces:
-            final_slab_config = SlabConfiguration.from_parameters(
-                material_or_dict=interface,
-                miller_indices=configuration.slab_configuration.miller_indices,
-                number_of_layers=configuration.slab_configuration.number_of_layers,
-                vacuum=configuration.slab_configuration.vacuum,
-            )
-            slab_builder_parameters = SlabBuilderParameters(
-                xy_supercell_matrix=configuration.slab_configuration.xy_supercell_matrix,
-                use_orthogonal_c=True,
-            )
-            builder = SlabBuilder(build_parameters=slab_builder_parameters)
-            final_slab = builder.get_material(final_slab_config)
-            final_slabs.append(final_slab)
+    def _generate(self, configuration: GrainBoundaryConfiguration) -> Material:
+        interface = super()._generate(configuration)
+        rotated_interface = supercell(interface, [[0, 0, 1], [0, 1, 0], [1, 0, 0]])
+        wrapped_interface = wrap_to_unit_cell(rotated_interface)
+        return wrapped_interface
 
-        return super()._finalize(final_slabs, configuration)
-
-    def _update_material_name(self, material: Material, configuration: _ConfigurationType) -> Material:
-        phase_1_formula = get_chemical_formula(configuration.phase_1_configuration.bulk)
-        phase_2_formula = get_chemical_formula(configuration.phase_2_configuration.bulk)
-        phase_1_miller_indices = "".join([str(i) for i in configuration.phase_1_configuration.miller_indices])
-        phase_2_miller_indices = "".join([str(i) for i in configuration.phase_2_configuration.miller_indices])
+    def _update_material_name(self, material: Material, configuration: GrainBoundaryConfiguration) -> Material:
+        phase_1_formula = get_chemical_formula(configuration.phase_1_configuration.atomic_layers.crystal)
+        phase_2_formula = get_chemical_formula(configuration.phase_2_configuration.atomic_layers.crystal)
+        phase_1_miller = "".join([str(i) for i in configuration.phase_1_configuration.atomic_layers.miller_indices])
+        phase_2_miller = "".join([str(i) for i in configuration.phase_2_configuration.atomic_layers.miller_indices])
         new_name = (
-            f"{phase_1_formula}({phase_1_miller_indices})-{phase_2_formula}({phase_2_miller_indices}), Grain Boundary"
+            f"{phase_1_formula}({phase_1_miller})-{phase_2_formula}({phase_2_miller}), Grain Boundary"
         )
         material.name = new_name
         return material
@@ -117,27 +74,5 @@
 
     def _update_material_name(self, material: Material, configuration: GrainBoundaryLinearConfiguration) -> Material:
         new_name = f"Grain Boundary Linear ({configuration.direction.value})"
-=======
-    Uses InterfaceBuilder to create a Z-stacked interface, then transforms the supercell
-    to flip the Z direction to X direction for grain boundary orientation.
-    """
-
-    _BuildParametersType: Type[GrainBoundaryBuilderParameters] = GrainBoundaryBuilderParameters
-    _DefaultBuildParameters = GrainBoundaryBuilderParameters()
-
-    def _generate(self, configuration: GrainBoundaryConfiguration) -> Material:
-        interface = super()._generate(configuration)
-        rotated_interface = supercell(interface, [[0, 0, 1], [0, 1, 0], [1, 0, 0]])
-        wrapped_interface = wrap_to_unit_cell(rotated_interface)
-        return wrapped_interface
-
-    def _update_material_name(self, material: Material, configuration: GrainBoundaryConfiguration) -> Material:
-        phase_1_formula = get_chemical_formula(configuration.phase_1_configuration.atomic_layers.crystal)
-        phase_2_formula = get_chemical_formula(configuration.phase_2_configuration.atomic_layers.crystal)
-        phase_1_miller = "".join([str(i) for i in configuration.phase_1_configuration.atomic_layers.miller_indices])
-        phase_2_miller = "".join([str(i) for i in configuration.phase_2_configuration.atomic_layers.miller_indices])
-
-        new_name = f"{phase_1_formula}({phase_1_miller})-{phase_2_formula}({phase_2_miller}), Grain Boundary"
->>>>>>> dfa34792
         material.name = new_name
         return material