--- conflicted
+++ resolved
@@ -1,19 +1,9 @@
 from typing import Optional, List, Tuple
-<<<<<<< HEAD
-
-from mat3ra.esse.models.core.reusable.axis_enum import AxisEnum
-
-from mat3ra.made.material import Material
-from mat3ra.made.tools.analyze.interface.grain_boundary import GrainBoundaryPlanarAnalyzer
-from mat3ra.made.tools.analyze.interface.commensurate import CommensurateLatticeInterfaceAnalyzer
-from .builders import GrainBoundaryBuilder
-=======
 
 from mat3ra.made.material import Material
 from mat3ra.made.tools.analyze.interface.grain_boundary import GrainBoundaryPlanarAnalyzer
 
 from .builders import GrainBoundaryPlanarBuilder
->>>>>>> 949b9cdd
 from .configuration import GrainBoundaryPlanarConfiguration
 from .builders import GrainBoundaryLinearBuilder
 from .configuration import GrainBoundaryLinearConfiguration
@@ -80,8 +70,7 @@
         gap=gap,
     )
 
-<<<<<<< HEAD
-    builder = GrainBoundaryBuilder()
+    builder = GrainBoundaryPlanarBuilder()
     return builder.get_material(gb_config)
 
 
@@ -170,8 +159,4 @@
     builder = GrainBoundaryLinearBuilder()
     grain_boundary = builder.get_material(grain_boundary_config)
 
-    return grain_boundary
-=======
-    builder = GrainBoundaryPlanarBuilder()
-    return builder.get_material(gb_config)
->>>>>>> 949b9cdd
+    return grain_boundary