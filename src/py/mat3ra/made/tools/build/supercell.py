--- conflicted
+++ resolved
@@ -6,21 +6,13 @@
 )
 
 from mat3ra.made.material import Material
-<<<<<<< HEAD
-from . import BuildMetadata, BaseConfigurationPydantic
-=======
 from mat3ra.made.tools.build import MaterialWithBuildMetadata, BaseConfigurationPydantic
->>>>>>> adc647ca
 from ..operations.core.unary import supercell
 
 
 class SupercellConfiguration(BaseConfigurationPydantic):
     type: str = "SupercellConfiguration"
-<<<<<<< HEAD
-    supercell_matrix: SupercellMatrix3DSchema
-=======
     supercell_matrix: SupercellMatrix3DSchema = SupercellMatrix3DSchema(root=np.eye(3).tolist())
->>>>>>> adc647ca
 
 
 def create_supercell(
@@ -41,13 +33,6 @@
     if scaling_factor is not None:
         supercell_matrix = np.multiply(scaling_factor, np.eye(3)).tolist()
     new_material = supercell(material, supercell_matrix)
-<<<<<<< HEAD
-    BuildMetadata.set_build_metadata(
-        new_material,
-        configuration=SupercellConfiguration(supercell_matrix=supercell_matrix),
-    )
-    return new_material
-=======
 
     # Convert to MaterialWithBuildMetadata and set metadata
     material_with_metadata = MaterialWithBuildMetadata.create(new_material.to_dict())
@@ -55,5 +40,4 @@
     material_with_metadata.metadata.add_build_metadata_step(
         configuration=configuration.to_dict(), build_parameters={"supercell_matrix": supercell_matrix}
     )
-    return material_with_metadata
->>>>>>> adc647ca
+    return material_with_metadata