from typing import Type

from ......analyze import BaseMaterialAnalyzer
from ......modify import wrap_to_unit_cell
from ......operations.core.unary import rotate, supercell, translate
from ..... import MaterialWithBuildMetadata
from ....auxiliary.two_dimensional.miller_indices import MillerIndices
from ..crystal_lattice_planes.builder import CrystalLatticePlanesBuilder
from .configuration import AtomicLayersUniqueRepeatedConfiguration


class AtomicLayersUniqueRepeatedBuilder(CrystalLatticePlanesBuilder):
    _ConfigurationType: Type[AtomicLayersUniqueRepeatedConfiguration] = AtomicLayersUniqueRepeatedConfiguration

    def _generate(self, configuration: AtomicLayersUniqueRepeatedConfiguration) -> MaterialWithBuildMetadata:
        crystal_lattice_planes_material = super()._generate(configuration)

        crystal_lattice_planes_material_analyzer = self.get_analyzer(configuration)

        if configuration.termination_top is not None:
            termination = configuration.termination_top
            should_rotate = False
        elif configuration.termination_bottom is not None:
            termination = configuration.termination_bottom
            should_rotate = True
        else:
            raise ValueError(
                "Either termination_top or termination_bottom is required for AtomicLayersUniqueRepeatedBuilder"
            )

        translation_vector = (
            crystal_lattice_planes_material_analyzer.get_translation_vector_for_termination_without_vacuum(termination)
        )
        material_translated = translate(crystal_lattice_planes_material, translation_vector)
        material_translated_wrapped = wrap_to_unit_cell(material_translated)

        if should_rotate:
<<<<<<< HEAD
=======
            # Rotation of basis around [1,0,0] yielded the same material, probably due to the symmetry of unit cell.
            # rotation around X and Z simultaneously gives the mirroring effect. (x,y,z) ⟶ (z,−y,x)
>>>>>>> 572aafa3
            material_translated_wrapped = rotate(material_translated_wrapped, angle=180, axis=[1, 0, 1])
        material_translated_wrapped_layered = supercell(
            material_translated_wrapped, [[1, 0, 0], [0, 1, 0], [0, 0, configuration.number_of_repetitions]]
        )
        return material_translated_wrapped_layered

    def _update_material_name(
        self, material: MaterialWithBuildMetadata, configuration: AtomicLayersUniqueRepeatedConfiguration
    ) -> MaterialWithBuildMetadata:
        material_analyzer = BaseMaterialAnalyzer(material=material)
        material.formula = material_analyzer.formula
        miller_indices_str = str(MillerIndices(root=configuration.miller_indices))

        if configuration.termination_top is not None:
            termination_str = f"termination {configuration.termination_top}"
        elif configuration.termination_bottom is not None:
            termination_str = f"bottom termination {configuration.termination_bottom}"
        else:
            termination_str = ""

        new_name = f"{material.formula}{miller_indices_str}, {termination_str}"
        material.name = new_name
        return material<|MERGE_RESOLUTION|>--- conflicted
+++ resolved
@@ -35,11 +35,8 @@
         material_translated_wrapped = wrap_to_unit_cell(material_translated)
 
         if should_rotate:
-<<<<<<< HEAD
-=======
             # Rotation of basis around [1,0,0] yielded the same material, probably due to the symmetry of unit cell.
             # rotation around X and Z simultaneously gives the mirroring effect. (x,y,z) ⟶ (z,−y,x)
->>>>>>> 572aafa3
             material_translated_wrapped = rotate(material_translated_wrapped, angle=180, axis=[1, 0, 1])
         material_translated_wrapped_layered = supercell(
             material_translated_wrapped, [[1, 0, 0], [0, 1, 0], [0, 0, configuration.number_of_repetitions]]
