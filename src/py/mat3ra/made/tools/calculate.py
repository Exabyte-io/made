--- conflicted
+++ resolved
@@ -1,8 +1,4 @@
-<<<<<<< HEAD
-from typing import List, Optional, Union
-=======
-from typing import Callable, Optional
->>>>>>> 7f9f381d
+from typing import Callable, List, Optional, Union
 
 import numpy as np
 from mat3ra.made.tools.convert.utils import InterfacePartsEnum
@@ -13,13 +9,8 @@
 from .build.interface.utils import get_slab
 from .convert import decorator_convert_material_args_kwargs_to_atoms, from_ase
 from .enums import SurfaceTypes
-<<<<<<< HEAD
 from .third_party import ASEAtoms, ASECalculator, ASECalculatorEMT, ASEFixAtoms, ASEFixedPlane, ase_all_changes
-from .utils import decorator_handle_periodic_boundary_conditions, get_norm_of_distances_between_coordinates
-=======
-from .third_party import ASEAtoms, ASECalculator, ASECalculatorEMT
 from .utils import decorator_handle_periodic_boundary_conditions, get_sum_of_inverse_distances_squared
->>>>>>> 7f9f381d
 
 
 @decorator_convert_material_args_kwargs_to_atoms
@@ -185,8 +176,7 @@
     film_coordinates_values = np.array(film_atoms_surface_coordinates.values)
     substrate_coordinates_values = np.array(substrate_atoms_surface_coordinates.values)
 
-<<<<<<< HEAD
-    return get_norm_of_distances_between_coordinates(film_coordinates_values, substrate_coordinates_values)
+    return interaction_function(film_coordinates_values, substrate_coordinates_values)
 
 
 class SurfaceDistanceCalculator(ASECalculator):
@@ -253,7 +243,7 @@
                 atoms_plus = atoms.copy()
                 atoms_plus.positions[i, j] += dx
                 material_plus = Material(from_ase(atoms_plus))
-                norm_plus = calculate_norm_of_distances(material_plus, self.shadowing_radius)
+                norm_plus = calculate_film_substrate_interaction_metric(material_plus, self.shadowing_radius)
 
                 forces[i, j] = -self.force_constant * (norm_plus - norm) / dx
 
@@ -269,7 +259,7 @@
 
         ASECalculator.calculate(self, atoms, properties, system_changes)
         material = Material(from_ase(atoms))
-        norm = calculate_norm_of_distances(material, self.shadowing_radius)
+        norm = calculate_film_substrate_interaction_metric(material, self.shadowing_radius)
 
         self.results = {"energy": norm}
 
@@ -283,7 +273,4 @@
         return self.get_property("energy", atoms)
 
     def get_forces(self, atoms=None):
-        return self.get_property("forces", atoms)
-=======
-    return interaction_function(film_coordinates_values, substrate_coordinates_values)
->>>>>>> 7f9f381d
+        return self.get_property("forces", atoms)