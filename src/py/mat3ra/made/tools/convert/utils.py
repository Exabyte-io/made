--- conflicted
+++ resolved
@@ -1,19 +1,3 @@
-<<<<<<< HEAD
-from ase import Atoms
-
-from pymatgen.core.interface import Interface, label_termination
-from pymatgen.core.structure import Lattice, Structure
-from pymatgen.core.surface import Slab
-
-PymatgenLattice = Lattice
-PymatgenStructure = Structure
-PymatgenSlab = Slab
-PymatgenInterface = Interface
-ASEAtoms = Atoms
-label_pymatgen_slab_termination = label_termination
-
-INTERFACE_LABELS_MAP = {"substrate": 0, "film": 1}
-=======
 import json
 from typing import Any, Dict, List, Union
 
@@ -65,5 +49,4 @@
     if "tags" in atoms.arrays:
         int_tags = [int(tag) for tag in atoms.arrays["tags"] if tag is not None]
         result = map_array_to_array_with_id_value(int_tags, remove_none=True)
-    return result
->>>>>>> 3e636b0d
+    return result