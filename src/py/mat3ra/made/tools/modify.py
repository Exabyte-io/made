from typing import Callable, List, Literal, Optional, Union

from mat3ra.made.material import Material

from .analyze import (
    get_atom_indices_with_condition_on_coordinates,
    get_atom_indices_within_radius_pbc,
    get_atomic_coordinates_extremum,
<<<<<<< HEAD
=======
    get_undercoordinated_atoms,
    get_surface_atoms_indices,
>>>>>>> 88e6ace3
)
from .convert import from_ase, to_ase
from .third_party import ase_add_vacuum
from .utils.coordinate import (
    is_coordinate_in_box,
    is_coordinate_in_cylinder,
    is_coordinate_in_triangular_prism,
    is_coordinate_within_layer,
)


def filter_by_label(material: Material, label: Union[int, str]) -> Material:
    """
    Filter out only atoms corresponding to the label.

    Args:
        material (Material): The material object to filter.
        label (int|str): The tag/label to filter by.

    Returns:
        Material: The filtered material object.
    """
    new_material = material.clone()
    labels_array = new_material.basis.labels.to_array_of_values_with_ids()
    filtered_label_ids = [_label.id for _label in labels_array if _label.value == label]
    new_basis = new_material.basis
    new_basis.filter_atoms_by_ids(filtered_label_ids)
    new_material.basis = new_basis
    return new_material


def translate_to_z_level(
    material: Material, z_level: Optional[Literal["top", "bottom", "center"]] = "bottom"
) -> Material:
    """
    Translate atoms to the specified z-level.

    Args:
        material (Material): The material object to normalize.
        z_level (str): The z-level to translate the atoms to (top, bottom, center)
    Returns:
        Material: The translated material object.
    """
    min_z = get_atomic_coordinates_extremum(material, "min")
    max_z = get_atomic_coordinates_extremum(material)
    if z_level == "top":
        material = translate_by_vector(material, vector=[0, 0, 1 - max_z])
    elif z_level == "bottom":
        material = translate_by_vector(material, vector=[0, 0, -min_z])
    elif z_level == "center":
        material = translate_by_vector(material, vector=[0, 0, (1 - min_z - max_z) / 2])
    return material


def translate_by_vector(
    material: Material,
    vector: Optional[List[float]] = None,
    use_cartesian_coordinates: bool = False,
) -> Material:
    """
    Translate atoms by a vector.

    Args:
        material (Material): The material object to normalize.
        vector (List[float]): The vector to translate the atoms by (in crystal coordinates by default).
        use_cartesian_coordinates (bool): Whether to use cartesian coordinates.
    Returns:
        Material: The translated material object.
    """
    if not use_cartesian_coordinates:
        vector = material.basis.cell.convert_point_to_cartesian(vector)

    if vector is None:
        vector = [0, 0, 0]

    atoms = to_ase(material)
    # ASE accepts cartesian coordinates for translation
    atoms.translate(tuple(vector))
    return Material(from_ase(atoms))


def translate_to_center(material: Material, axes: Optional[List[str]] = None) -> Material:
    """
    Center the material in the unit cell.

    Args:
        material (Material): The material object to center.
        axes (List[str]): The axes to center the material along.
    Returns:
        Material: The centered material object.
    """
    new_material = material.clone()
    new_material.to_crystal()
    if axes is None:
        axes = ["x", "y", "z"]
    min_x = get_atomic_coordinates_extremum(material, axis="x", extremum="min") if "x" in axes else 0
    max_x = get_atomic_coordinates_extremum(material, axis="x", extremum="max") if "x" in axes else 1
    min_y = get_atomic_coordinates_extremum(material, axis="y", extremum="min") if "y" in axes else 0
    max_y = get_atomic_coordinates_extremum(material, axis="y", extremum="max") if "y" in axes else 1
    if "z" in axes:
        material = translate_to_z_level(material, z_level="center")

    material = translate_by_vector(material, vector=[(1 - min_x - max_x) / 2, (1 - min_y - max_y) / 2, 0])
    return material


def wrap_to_unit_cell(material: Material) -> Material:
    """
    Wrap the material to the unit cell.

    Args:
        material (Material): The material to wrap.
    Returns:
        Material: The wrapped material.
    """
    atoms = to_ase(material)
    atoms.wrap()
    return Material(from_ase(atoms))


def filter_material_by_ids(material: Material, ids: List[int], invert: bool = False) -> Material:
    """
    Filter out only atoms corresponding to the ids.

    Args:
        material (Material): The material object to filter.
        ids (List[int]): The ids to filter by.
        invert (bool): Whether to invert the selection.

    Returns:
        Material: The filtered material object.
    """
    new_material = material.clone()
    new_basis = new_material.basis
    if invert is True:
        ids = list(set(new_basis.elements.ids) - set(ids))
    new_basis.filter_atoms_by_ids(ids)
    new_material.basis = new_basis
    return new_material


def filter_by_condition_on_coordinates(
    material: Material,
    condition: Callable[[List[float]], bool],
    use_cartesian_coordinates: bool = False,
    invert_selection: bool = False,
) -> Material:
    """
    Filter atoms based on a condition on their coordinates.

    Args:
        material (Material): The material object to filter.
        condition (Callable): The condition on coordinate function.
        use_cartesian_coordinates (bool): Whether to use cartesian coordinates.
        invert_selection (bool): Whether to invert the selection.

    Returns:
        Material: The filtered material object.
    """
    new_material = material.clone()
    ids = get_atom_indices_with_condition_on_coordinates(
        material,
        condition,
        use_cartesian_coordinates=use_cartesian_coordinates,
    )

    new_material = filter_material_by_ids(new_material, ids, invert=invert_selection)
    return new_material


def filter_by_layers(
    material: Material,
    center_coordinate: List[float] = [0, 0, 0],
    central_atom_id: Optional[int] = None,
    layer_thickness: float = 1.0,
    invert_selection: bool = False,
) -> Material:
    """
    Filter out atoms within a specified layer thickness of a central atom along c-vector direction.

    Args:
        material (Material): The material object to filter.
        center_coordinate (List[float]): Index of the central atom.
        central_atom_id (int): Index of the central atom.
        layer_thickness (float): Thickness of the layer in angstroms.
        invert_selection (bool): Whether to invert the selection.

    Returns:
        Material: The filtered material object.
    """
    if central_atom_id is not None:
        center_coordinate = material.basis.coordinates.get_element_value_by_index(central_atom_id)
    vectors = material.lattice.vectors
    direction_vector = vectors[2]

    def condition(coordinate):
        return is_coordinate_within_layer(coordinate, center_coordinate, direction_vector, layer_thickness)

    return filter_by_condition_on_coordinates(material, condition, invert_selection=invert_selection)


def filter_by_sphere(
    material: Material,
    center_coordinate: List[float] = [0, 0, 0],
    central_atom_id: Optional[int] = None,
    radius: float = 1,
    invert: bool = False,
) -> Material:
    """
    Filter out atoms within a specified radius of a central atom considering periodic boundary conditions.

    Args:
        material (Material): The material object to filter.
        central_atom_id (int): Index of the central atom.
        radius (float): Radius of the sphere in angstroms.
        invert (bool): Whether to invert the selection.

    Returns:
        Material: The filtered material object.
    """
    ids = get_atom_indices_within_radius_pbc(
        material=material,
        atom_index=central_atom_id,
        coordinate=center_coordinate,
        radius=radius,
    )
    return filter_material_by_ids(material, ids, invert=invert)


def filter_by_circle_projection(
    material: Material,
    x: float = 0.5,
    y: float = 0.5,
    r: float = 0.25,
    use_cartesian_coordinates: bool = False,
    invert_selection: bool = False,
) -> Material:
    """
    Get material with atoms that are within or outside an XY circle projection.

    Args:
        material (Material): The material object to filter.
        x (float): The x-coordinate of the circle center.
        y (float): The y-coordinate of the circle center.
        r (float): The radius of the circle.
        use_cartesian_coordinates (bool): Whether to use cartesian coordinates
        invert_selection (bool): Whether to invert the selection.

    Returns:
        Material: The filtered material object.
    """

    def condition(coordinate):
        return is_coordinate_in_cylinder(coordinate, [x, y, 0], r, min_z=0, max_z=1)

    return filter_by_condition_on_coordinates(
        material, condition, use_cartesian_coordinates=use_cartesian_coordinates, invert_selection=invert_selection
    )


def filter_by_cylinder(
    material: Material,
    center_position: List[float] = [0.5, 0.5],
    min_z: float = 0,
    max_z: float = 1,
    radius: float = 0.25,
    use_cartesian_coordinates: bool = False,
    invert_selection: bool = False,
) -> Material:
    """
    Get material with atoms that are within or outside a cylinder.

    Args:
        material (Material): The material object to filter.
        center_position (List[float]): The coordinates of the center position.
        radius (float): The radius of the cylinder.
        min_z (float): Lower limit of z-coordinate.
        max_z (float): Upper limit of z-coordinate.
        use_cartesian_coordinates (bool): Whether to use cartesian coordinates
        invert_selection (bool): Whether to invert the selection.

    Returns:
        Material: The filtered material object.
    """

    def condition(coordinate):
        return is_coordinate_in_cylinder(coordinate, center_position, radius, min_z, max_z)

    return filter_by_condition_on_coordinates(
        material, condition, use_cartesian_coordinates=use_cartesian_coordinates, invert_selection=invert_selection
    )


def filter_by_rectangle_projection(
    material: Material,
    min_coordinate: List[float] = [0, 0],
    max_coordinate: List[float] = [1, 1],
    use_cartesian_coordinates: bool = False,
    invert_selection: bool = False,
) -> Material:
    """
    Get material with atoms that are within or outside an XY rectangle projection.

    Args:
        material (Material): The material object to filter.
        min_coordinate (List[float]): The minimum coordinate of the rectangle.
        max_coordinate (List[float]): The maximum coordinate of the rectangle.
        use_cartesian_coordinates (bool): Whether to use cartesian coordinates
        invert_selection (bool): Whether to invert the selection.

    Returns:
        Material: The filtered material object.
    """
    min_coordinate = min_coordinate[:2] + [0]
    max_coordinate = max_coordinate[:2] + [1]

    def condition(coordinate):
        return is_coordinate_in_box(coordinate, min_coordinate, max_coordinate)

    return filter_by_condition_on_coordinates(
        material, condition, use_cartesian_coordinates=use_cartesian_coordinates, invert_selection=invert_selection
    )


def filter_by_box(
    material: Material,
    min_coordinate: List[float] = [0.0, 0.0, 0.0],
    max_coordinate: List[float] = [1.0, 1.0, 1.0],
    use_cartesian_coordinates: bool = False,
    invert_selection: bool = False,
) -> Material:
    """
    Get material with atoms that are within or outside an XYZ box.
    """

    def condition(coordinate):
        return is_coordinate_in_box(coordinate, min_coordinate, max_coordinate)

    return filter_by_condition_on_coordinates(
        material, condition, use_cartesian_coordinates=use_cartesian_coordinates, invert_selection=invert_selection
    )


def filter_by_triangle_projection(
    material: Material,
    coordinate_1: List[float] = [0, 0],
    coordinate_2: List[float] = [0, 1],
    coordinate_3: List[float] = [1, 0],
    min_z: float = 0,
    max_z: float = 1,
    use_cartesian_coordinates: bool = False,
    invert_selection: bool = False,
) -> Material:
    """
    Get material with atoms that are within or outside a prism formed by triangle projection.

    Args:
        material (Material): The material object to filter.
        coordinate_1 (List[float]): The coordinate of the first vertex.
        coordinate_2 (List[float]): The coordinate of the second vertex.
        coordinate_3 (List[float]): The coordinate of the third vertex.
        min_z (float): Lower limit of z-coordinate.
        max_z (float): Upper limit of z-coordinate.
        use_cartesian_coordinates (bool): Whether to use cartesian coordinates
        invert_selection (bool): Whether to invert the selection.

    Returns:
        Material: The filtered material object.
    """

    def condition(coordinate):
        return is_coordinate_in_triangular_prism(coordinate, coordinate_1, coordinate_2, coordinate_3, min_z, max_z)

    return filter_by_condition_on_coordinates(
        material, condition, use_cartesian_coordinates=use_cartesian_coordinates, invert_selection=invert_selection
    )


def add_vacuum(material: Material, vacuum: float = 5.0, on_top=True, to_bottom=False) -> Material:
    """
    Add vacuum to the material along the c-axis.
    On top, on bottom, or both.

    Args:
        material (Material): The material object to add vacuum to.
        vacuum (float): The thickness of the vacuum to add in angstroms.
        on_top (bool): Whether to add vacuum on top.
        to_bottom (bool): Whether to add vacuum on bottom.

    Returns:
        Material: The material object with vacuum added.
    """
    new_material_atoms = to_ase(material)
    vacuum_amount = vacuum * 2 if on_top and to_bottom else vacuum
    ase_add_vacuum(new_material_atoms, vacuum_amount)
    new_material = Material(from_ase(new_material_atoms))
    if to_bottom and not on_top:
        new_material = translate_to_z_level(new_material, z_level="top")
    elif on_top and to_bottom:
        new_material = translate_to_z_level(new_material, z_level="center")
    return new_material


def remove_vacuum(material: Material, from_top=True, from_bottom=True, fixed_padding=1.0) -> Material:
    """
    Remove vacuum from the material along the c-axis.
    From top, from bottom, or from both.

    Args:
        material (Material): The material object to set the vacuum thickness.
        from_top (bool): Whether to remove vacuum from the top.
        from_bottom (bool): Whether to remove vacuum from the bottom.
        fixed_padding (float): The fixed padding of vacuum to add to avoid collisions in pbc (in angstroms).

    Returns:
        Material: The material object with the vacuum thickness set.
    """
    translated_material = translate_to_z_level(material, z_level="bottom")
    new_basis = translated_material.basis
    new_basis.to_cartesian()
    new_lattice = translated_material.lattice
    new_lattice.c = get_atomic_coordinates_extremum(translated_material, use_cartesian_coordinates=True) + fixed_padding
    new_basis.cell.vector3 = new_lattice.vectors[2]
    new_basis.to_crystal()
    new_material = material.clone()

    new_material.basis = new_basis
    new_material.lattice = new_lattice

    if from_top and not from_bottom:
        new_material = translate_to_z_level(new_material, z_level="top")
    if from_bottom and not from_top:
        new_material = translate_to_z_level(new_material, z_level="bottom")
    return new_material


def rotate_material(material: Material, axis: List[int], angle: float) -> Material:
    """
    Rotate the material around a given axis by a specified angle.

    Args:
        material (Material): The material to rotate.
        axis (List[int]): The axis to rotate around, expressed as [x, y, z].
        angle (float): The angle of rotation in degrees.
    Returns:
        Atoms: The rotated material.
    """
    if material.basis.is_in_cartesian_units:
        crystal_basis = material.basis.copy()
        crystal_basis.to_crystal()
        material.basis = crystal_basis
    atoms = to_ase(material)
    atoms.rotate(v=axis, a=angle, center="COM")
    atoms.wrap()

<<<<<<< HEAD
    return Material(from_ase(atoms))
=======
    return Material(from_ase(atoms))


def passivate_top(material: Material, passivant: str = "H", bond_length=1.0, shadowing_radius: float = 2.5, depth=10):
    """
    Passivate the top surface of the material with the specified element.

    Args:
        material (Material): Material object to passivate.
        passivant (str): Element to use for passivation.
        bond_length (float): Bond length to use for the passivation in Angstroms.
        shadowing_radius (float): Radius for atoms shadowing underlying from passivation in Angstroms.
        depth (float): Depth from the top surface to passivate in Angstroms.

    Returns:
        Material: Material object with the top surface passivated.
    """
    new_material = material.clone()
    top_atom_indices = get_surface_atoms_indices(material, distance_threshold=shadowing_radius, depth=depth)
    top_atoms = filter_material_by_ids(material, top_atom_indices)
    new_material.to_cartesian()
    top_atoms.to_cartesian()
    top_atoms_coordinates = top_atoms.basis.coordinates.values
    passivant_coordinates = np.array(top_atoms_coordinates) + [0, 0, bond_length]

    for coordinate in passivant_coordinates:
        new_material.add_atom(passivant, coordinate)
    new_material.to_crystal()
    return new_material


def get_passivant_coordinate_crystal(
    material: Material, atom_coordinate: np.ndarray, bond_direction: np.ndarray, bond_length: float = 2.0
):
    bond_normal_cartesian = np.array(material.basis.cell.convert_point_to_cartesian(bond_direction.tolist()))
    bond_normal_cartesian /= np.linalg.norm(bond_normal_cartesian)
    bond_vector_cartesian = bond_normal_cartesian * bond_length
    bond_vector_crystal = np.array(material.basis.cell.convert_point_to_crystal(bond_vector_cartesian.tolist()))
    passivant_coordinate_crystal = atom_coordinate + bond_vector_crystal
    return passivant_coordinate_crystal


def passivate_material(
    slab: Material, passivant: str, bond_length: float = 2.0, coordination_threshold: Optional[int] = None
):
    nudge_value = 0.01
    supercell_scaling_factor = [3, 3, 3]
    min_coordinate = [1 / 3, 1 / 3, 1 / 3]
    max_coordinate = [2 / 3, 2 / 3, 2 / 3]
    adjusted_min_coordinate = (np.array(min_coordinate) - nudge_value).tolist()
    adjusted_max_coordinate = (np.array(max_coordinate) + nudge_value).tolist()
    slab = translate_to_z_level(slab, "center")
    new_basis = slab.basis.copy()
    slab_supercell = create_supercell(slab, scaling_factor=supercell_scaling_factor)

    central_cell_ids = [
        id
        for id, coordinate in zip(slab_supercell.basis.coordinates.ids, slab_supercell.basis.coordinates.values)
        if is_coordinate_in_box(coordinate, adjusted_min_coordinate, adjusted_max_coordinate)
    ]
    undercoordinated_atom_indices, atom_neighbors_info = get_undercoordinated_atoms(
        slab_supercell, central_cell_ids, coordination_threshold
    )
    for index in undercoordinated_atom_indices:
        atom_coordinate_crystal = np.array(slab_supercell.basis.coordinates.values[index])
        neighbors_average_coordinate_crystal = atom_neighbors_info[index][2]
        bond_normal_crystal = np.array(slab_supercell.basis.coordinates.values[index]) - np.array(
            neighbors_average_coordinate_crystal
        )
        passivant_coordinate_crystal = get_passivant_coordinate_crystal(
            slab_supercell, atom_coordinate_crystal, bond_normal_crystal, bond_length
        ).tolist()
        passivant_coordinate_crystal_original_cell = transform_coordinate_to_supercell(
            passivant_coordinate_crystal,
            scaling_factor=supercell_scaling_factor,
            translation_vector=min_coordinate,
            reverse=True,
        )
        new_basis.add_atom(passivant, passivant_coordinate_crystal_original_cell)

    slab.basis = new_basis
    return slab


# TODO: Get this from peroidic table
BOND_LENGTHS_MAP = {
    ("C", "H"): 1.09,
    ("Ni", "H"): 1.09,
    ("Si", "H"): 1.48,
}


class SURFACE_TYPES(str, Enum):
    TOP = "top"
    BOTTOM = "bottom"
    BOTH = "both"


def add_passivant_atoms_to_material(
    material: Material,
    axis: Literal["x", "y", "z"],
    surface: Optional[SURFACE_TYPES] = SURFACE_TYPES.BOTH,
    tolerance: float = 0.01,
    passivant: Optional[str] = "H",
    default_bond_length: float = 1.0,
) -> Material:
    """
    Add passivant atoms to the specified surface or edge of the material.

    Args:
        material (Material): The material object to add passivant atoms to.
        axis (AXIS_TYPES): The axis along which the surface or edge lies ("x", "y", or "z").
        surface (SURFACE_TYPES): The surface to add passivant atoms to ("top", "bottom", or "both").
        tolerance (float): The tolerance for selecting surface atoms.
        passivant (str): The chemical symbol of the passivating atom (e.g., 'H').
        default_bond_length (float): The default bond length to use if the pair is not found in BOND_LENGTHS_MAP.

    Returns:
        Material: The material object with passivation atoms added.
    """
    axis_idx = {"x": 0, "y": 1, "z": 2}[axis]
    basis = material.basis.copy()
    if axis == "z":
        if surface in [SURFACE_TYPES.TOP, SURFACE_TYPES.BOTH]:
            z_extremum = get_atomic_coordinates_extremum(material, "max", axis)
            add_passivant_atoms_to_basis(
                material, basis, axis_idx, z_extremum, tolerance, passivant, default_bond_length, positive=True
            )
        if surface in [SURFACE_TYPES.BOTTOM, SURFACE_TYPES.BOTH]:
            z_extremum = get_atomic_coordinates_extremum(material, "min", axis)
            add_passivant_atoms_to_basis(
                material, basis, axis_idx, z_extremum, tolerance, passivant, default_bond_length, positive=False
            )
    else:
        x_or_y_extremum_max = get_atomic_coordinates_extremum(material, "max", axis)
        add_passivant_atoms_to_basis(
            material, basis, axis_idx, x_or_y_extremum_max, tolerance, passivant, default_bond_length, positive=True
        )

        x_or_y_extremum_min = get_atomic_coordinates_extremum(material, "min", axis)
        add_passivant_atoms_to_basis(
            material, basis, axis_idx, x_or_y_extremum_min, tolerance, passivant, default_bond_length, positive=False
        )
    material.basis = basis
    return material


def add_passivant_atoms_to_basis(
    material, basis, axis_idx, extremum, tolerance, passivant, default_bond_length, positive=True
):
    """
    Helper function to add passivant atoms to the specified extremum along a given axis.
    """
    min_box = [0, 0, 0]
    max_box = [1, 1, 1]
    min_box[axis_idx] = extremum - tolerance
    max_box[axis_idx] = extremum + tolerance

    surface_atoms = filter_by_box(material, min_box, max_box)
    surface_indices = surface_atoms.basis.coordinates.ids

    for idx in surface_indices:
        atom_coordinate = material.basis.coordinates.values[idx]
        element = material.basis.elements.values[idx]
        bond_length = BOND_LENGTHS_MAP.get((element, passivant), default_bond_length)

        bond_length_vector = [0, 0, 0]
        bond_length_vector[axis_idx] = bond_length if positive else -bond_length
        bond_length_crystal = material.basis.cell.convert_point_to_crystal(bond_length_vector)

        passivant_coordinate = atom_coordinate + bond_length_crystal
        basis.add_atom(passivant, passivant_coordinate)


def passivate_surface(
    material: Material,
    passivant: str = "H",
    default_bond_length: float = 1.0,
    surface: SURFACE_TYPES = SURFACE_TYPES.BOTH,
) -> Material:
    """
    Passivates the top and/or bottom surfaces of a material by adding atoms along the Z-axis,
    with bond lengths determined by the element and passivant.

    Args:
        material (Material): The material to passivate.
        passivant (str): The chemical symbol of the passivating atom (e.g., 'H').
        default_bond_length (float): The default bond length to use if the pair is not found in BOND_LENGTHS_MAP.
        surface (SURFACE_TYPES): The surface to passivate ("top", "bottom", or "both").

    Returns:
        Material: The passivated material.
    """
    material = translate_to_z_level(material, "center")

    return add_passivant_atoms_to_material(
        material=material,
        axis="z",
        surface=surface,
        passivant=passivant,
        default_bond_length=default_bond_length,
    )


def passivate_edges(
    material: Material,
    passivant: str = "H",
    default_bond_length: float = 1.0,
    axis: Literal["x", "y"] = "y",
) -> Material:
    """
    Passivates the edges of a 2D material by adding atoms along the X or Y axis,
    with bond lengths determined by the element and passivant.

    Args:
        material (Material): The material to passivate.
        passivant (str): The chemical symbol of the passivating atom (e.g., 'H').
        default_bond_length (float): The default bond length to use if the pair is not found in BOND_LENGTHS_MAP.
        axis (AXIS_TYPES): The axis along which the edges lie ("x" or "y").

    Returns:
        Material: The passivated material.
    """
    material = translate_to_z_level(material, "center")

    return add_passivant_atoms_to_material(
        material=material, axis=axis, passivant=passivant, default_bond_length=default_bond_length
    )
>>>>>>> 88e6ace3
<|MERGE_RESOLUTION|>--- conflicted
+++ resolved
@@ -6,11 +6,8 @@
     get_atom_indices_with_condition_on_coordinates,
     get_atom_indices_within_radius_pbc,
     get_atomic_coordinates_extremum,
-<<<<<<< HEAD
-=======
     get_undercoordinated_atoms,
     get_surface_atoms_indices,
->>>>>>> 88e6ace3
 )
 from .convert import from_ase, to_ase
 from .third_party import ase_add_vacuum
@@ -466,9 +463,6 @@
     atoms.rotate(v=axis, a=angle, center="COM")
     atoms.wrap()
 
-<<<<<<< HEAD
-    return Material(from_ase(atoms))
-=======
     return Material(from_ase(atoms))
 
 
@@ -498,203 +492,3 @@
         new_material.add_atom(passivant, coordinate)
     new_material.to_crystal()
     return new_material
-
-
-def get_passivant_coordinate_crystal(
-    material: Material, atom_coordinate: np.ndarray, bond_direction: np.ndarray, bond_length: float = 2.0
-):
-    bond_normal_cartesian = np.array(material.basis.cell.convert_point_to_cartesian(bond_direction.tolist()))
-    bond_normal_cartesian /= np.linalg.norm(bond_normal_cartesian)
-    bond_vector_cartesian = bond_normal_cartesian * bond_length
-    bond_vector_crystal = np.array(material.basis.cell.convert_point_to_crystal(bond_vector_cartesian.tolist()))
-    passivant_coordinate_crystal = atom_coordinate + bond_vector_crystal
-    return passivant_coordinate_crystal
-
-
-def passivate_material(
-    slab: Material, passivant: str, bond_length: float = 2.0, coordination_threshold: Optional[int] = None
-):
-    nudge_value = 0.01
-    supercell_scaling_factor = [3, 3, 3]
-    min_coordinate = [1 / 3, 1 / 3, 1 / 3]
-    max_coordinate = [2 / 3, 2 / 3, 2 / 3]
-    adjusted_min_coordinate = (np.array(min_coordinate) - nudge_value).tolist()
-    adjusted_max_coordinate = (np.array(max_coordinate) + nudge_value).tolist()
-    slab = translate_to_z_level(slab, "center")
-    new_basis = slab.basis.copy()
-    slab_supercell = create_supercell(slab, scaling_factor=supercell_scaling_factor)
-
-    central_cell_ids = [
-        id
-        for id, coordinate in zip(slab_supercell.basis.coordinates.ids, slab_supercell.basis.coordinates.values)
-        if is_coordinate_in_box(coordinate, adjusted_min_coordinate, adjusted_max_coordinate)
-    ]
-    undercoordinated_atom_indices, atom_neighbors_info = get_undercoordinated_atoms(
-        slab_supercell, central_cell_ids, coordination_threshold
-    )
-    for index in undercoordinated_atom_indices:
-        atom_coordinate_crystal = np.array(slab_supercell.basis.coordinates.values[index])
-        neighbors_average_coordinate_crystal = atom_neighbors_info[index][2]
-        bond_normal_crystal = np.array(slab_supercell.basis.coordinates.values[index]) - np.array(
-            neighbors_average_coordinate_crystal
-        )
-        passivant_coordinate_crystal = get_passivant_coordinate_crystal(
-            slab_supercell, atom_coordinate_crystal, bond_normal_crystal, bond_length
-        ).tolist()
-        passivant_coordinate_crystal_original_cell = transform_coordinate_to_supercell(
-            passivant_coordinate_crystal,
-            scaling_factor=supercell_scaling_factor,
-            translation_vector=min_coordinate,
-            reverse=True,
-        )
-        new_basis.add_atom(passivant, passivant_coordinate_crystal_original_cell)
-
-    slab.basis = new_basis
-    return slab
-
-
-# TODO: Get this from peroidic table
-BOND_LENGTHS_MAP = {
-    ("C", "H"): 1.09,
-    ("Ni", "H"): 1.09,
-    ("Si", "H"): 1.48,
-}
-
-
-class SURFACE_TYPES(str, Enum):
-    TOP = "top"
-    BOTTOM = "bottom"
-    BOTH = "both"
-
-
-def add_passivant_atoms_to_material(
-    material: Material,
-    axis: Literal["x", "y", "z"],
-    surface: Optional[SURFACE_TYPES] = SURFACE_TYPES.BOTH,
-    tolerance: float = 0.01,
-    passivant: Optional[str] = "H",
-    default_bond_length: float = 1.0,
-) -> Material:
-    """
-    Add passivant atoms to the specified surface or edge of the material.
-
-    Args:
-        material (Material): The material object to add passivant atoms to.
-        axis (AXIS_TYPES): The axis along which the surface or edge lies ("x", "y", or "z").
-        surface (SURFACE_TYPES): The surface to add passivant atoms to ("top", "bottom", or "both").
-        tolerance (float): The tolerance for selecting surface atoms.
-        passivant (str): The chemical symbol of the passivating atom (e.g., 'H').
-        default_bond_length (float): The default bond length to use if the pair is not found in BOND_LENGTHS_MAP.
-
-    Returns:
-        Material: The material object with passivation atoms added.
-    """
-    axis_idx = {"x": 0, "y": 1, "z": 2}[axis]
-    basis = material.basis.copy()
-    if axis == "z":
-        if surface in [SURFACE_TYPES.TOP, SURFACE_TYPES.BOTH]:
-            z_extremum = get_atomic_coordinates_extremum(material, "max", axis)
-            add_passivant_atoms_to_basis(
-                material, basis, axis_idx, z_extremum, tolerance, passivant, default_bond_length, positive=True
-            )
-        if surface in [SURFACE_TYPES.BOTTOM, SURFACE_TYPES.BOTH]:
-            z_extremum = get_atomic_coordinates_extremum(material, "min", axis)
-            add_passivant_atoms_to_basis(
-                material, basis, axis_idx, z_extremum, tolerance, passivant, default_bond_length, positive=False
-            )
-    else:
-        x_or_y_extremum_max = get_atomic_coordinates_extremum(material, "max", axis)
-        add_passivant_atoms_to_basis(
-            material, basis, axis_idx, x_or_y_extremum_max, tolerance, passivant, default_bond_length, positive=True
-        )
-
-        x_or_y_extremum_min = get_atomic_coordinates_extremum(material, "min", axis)
-        add_passivant_atoms_to_basis(
-            material, basis, axis_idx, x_or_y_extremum_min, tolerance, passivant, default_bond_length, positive=False
-        )
-    material.basis = basis
-    return material
-
-
-def add_passivant_atoms_to_basis(
-    material, basis, axis_idx, extremum, tolerance, passivant, default_bond_length, positive=True
-):
-    """
-    Helper function to add passivant atoms to the specified extremum along a given axis.
-    """
-    min_box = [0, 0, 0]
-    max_box = [1, 1, 1]
-    min_box[axis_idx] = extremum - tolerance
-    max_box[axis_idx] = extremum + tolerance
-
-    surface_atoms = filter_by_box(material, min_box, max_box)
-    surface_indices = surface_atoms.basis.coordinates.ids
-
-    for idx in surface_indices:
-        atom_coordinate = material.basis.coordinates.values[idx]
-        element = material.basis.elements.values[idx]
-        bond_length = BOND_LENGTHS_MAP.get((element, passivant), default_bond_length)
-
-        bond_length_vector = [0, 0, 0]
-        bond_length_vector[axis_idx] = bond_length if positive else -bond_length
-        bond_length_crystal = material.basis.cell.convert_point_to_crystal(bond_length_vector)
-
-        passivant_coordinate = atom_coordinate + bond_length_crystal
-        basis.add_atom(passivant, passivant_coordinate)
-
-
-def passivate_surface(
-    material: Material,
-    passivant: str = "H",
-    default_bond_length: float = 1.0,
-    surface: SURFACE_TYPES = SURFACE_TYPES.BOTH,
-) -> Material:
-    """
-    Passivates the top and/or bottom surfaces of a material by adding atoms along the Z-axis,
-    with bond lengths determined by the element and passivant.
-
-    Args:
-        material (Material): The material to passivate.
-        passivant (str): The chemical symbol of the passivating atom (e.g., 'H').
-        default_bond_length (float): The default bond length to use if the pair is not found in BOND_LENGTHS_MAP.
-        surface (SURFACE_TYPES): The surface to passivate ("top", "bottom", or "both").
-
-    Returns:
-        Material: The passivated material.
-    """
-    material = translate_to_z_level(material, "center")
-
-    return add_passivant_atoms_to_material(
-        material=material,
-        axis="z",
-        surface=surface,
-        passivant=passivant,
-        default_bond_length=default_bond_length,
-    )
-
-
-def passivate_edges(
-    material: Material,
-    passivant: str = "H",
-    default_bond_length: float = 1.0,
-    axis: Literal["x", "y"] = "y",
-) -> Material:
-    """
-    Passivates the edges of a 2D material by adding atoms along the X or Y axis,
-    with bond lengths determined by the element and passivant.
-
-    Args:
-        material (Material): The material to passivate.
-        passivant (str): The chemical symbol of the passivating atom (e.g., 'H').
-        default_bond_length (float): The default bond length to use if the pair is not found in BOND_LENGTHS_MAP.
-        axis (AXIS_TYPES): The axis along which the edges lie ("x" or "y").
-
-    Returns:
-        Material: The passivated material.
-    """
-    material = translate_to_z_level(material, "center")
-
-    return add_passivant_atoms_to_material(
-        material=material, axis=axis, passivant=passivant, default_bond_length=default_bond_length
-    )
->>>>>>> 88e6ace3
