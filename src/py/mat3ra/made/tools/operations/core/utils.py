--- conflicted
+++ resolved
@@ -2,19 +2,9 @@
 
 import numpy as np
 from mat3ra.code.array_with_ids import ArrayWithIds
-<<<<<<< HEAD
-from mat3ra.esse.models.core.reusable.axis_enum import AxisEnum
 
 from mat3ra.made.basis import Basis, Coordinates
 from mat3ra.made.material import Material
-from ...convert import from_ase, to_ase
-from ...third_party import ase_make_supercell
-from ...utils import decorator_convert_supercell_matrix_2x2_to_3x3
-=======
-
-from mat3ra.made.basis import Basis, Coordinates
-from mat3ra.made.material import Material
->>>>>>> b0579b65
 
 
 def merge_two_bases(basis1: Basis, basis2: Basis, distance_tolerance: float) -> Basis:
