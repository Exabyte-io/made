<<<<<<< HEAD
from typing import Any, Callable, List, Optional

import numpy as np
import sympy as sp
=======
from typing import List

>>>>>>> 361e4230
from pydantic import BaseModel

AXIS_TO_INDEX_MAP = {"x": 0, "y": 1, "z": 2}
EQUATION_RANGE_COEFFICIENT = 5


class FunctionHolder(BaseModel):
    def apply_function(self, coordinate: List[float]) -> float:
        """
        Get the value of the function at the given coordinate.
        """
        raise NotImplementedError

<<<<<<< HEAD
    def apply_derivative(self, coordinate: List[float], axis: str) -> float:
=======
    def calculate_derivative(self, coordinate: List[float]) -> float:
>>>>>>> 361e4230
        """
        Get the derivative of the function at the given coordinate
        """
        raise NotImplementedError

    def calculate_arc_length(self, a: float, b: float) -> float:
        """
        Get the arc length of the function between a and b.
        """
        raise NotImplementedError

    def get_json(self) -> dict:
        """
        Get the json representation of the function holder.
        """
<<<<<<< HEAD
        raise NotImplementedError


def default_function() -> sp.Expr:
    return sp.Symbol("f")


class PerturbationFunctionHolder(FunctionHolder):
    variables: List[str] = ["x"]
    symbols: List[sp.Symbol] = [sp.Symbol(var) for var in variables]
    function: sp.Expr = sp.Symbol("f")
    function_numeric: Callable = default_function
    derivatives_numeric: dict = {}

    class Config:
        arbitrary_types_allowed = True

    def __init__(self, function: Optional[sp.Expr] = None, variables: Optional[List[str]] = None, **data: Any):
        """
        Initializes with a function involving multiple variables.
        """
        if function is None:
            function = default_function()
        if variables is None:
            variables = ["x", "y", "z"]
        super().__init__(**data)
        self.variables = variables
        self.symbols = sp.symbols(variables)
        self.function = function
        self.function_numeric = sp.lambdify(self.symbols, self.function, modules=["numpy"])
        self.derivatives_numeric = {
            var: sp.lambdify(self.symbols, sp.diff(self.function, var), modules=["numpy"]) for var in variables
        }

    def apply_function(self, coordinate: List[float]) -> float:
        values = [coordinate[AXIS_TO_INDEX_MAP[var]] for var in self.variables]
        return self.function_numeric(*values)

    def apply_derivative(self, coordinate: List[float], axis: str) -> float:
        if axis in self.variables:
            values = [coordinate[AXIS_TO_INDEX_MAP[var]] for var in self.variables]
            return self.derivatives_numeric[axis](*values)
        else:
            return 0

    def get_arc_length_equation(self, w_prime: float, coordinate: List[float], axis: str) -> float:
        """
        Calculate arc length considering a change along one specific axis.
        """
        index = AXIS_TO_INDEX_MAP[axis]
        a, b = 0, w_prime

        def integrand(t):
            temp_coordinate = coordinate[:]
            temp_coordinate[index] = t
            return np.sqrt(1 + self.apply_derivative(temp_coordinate, axis) ** 2)

        arc_length = quad(integrand, a, b)[0]
        return arc_length - coordinate[index]

    def transform_coordinates(self, coordinate: List[float]) -> List[float]:
        """
        Transform coordinates to preserve the distance between points on a sine wave when perturbation is applied.
        Achieved by calculating the integral of the length between [0,0,0] and given coordinate.

        Returns:
            Callable[[List[float]], List[float]]: The coordinates transformation function.
        """
        for i, var in enumerate(self.variables):
            index = AXIS_TO_INDEX_MAP[var]
            w = coordinate[index]
            result = root_scalar(
                self.get_arc_length_equation,
                args=(coordinate, var),
                bracket=[0, EQUATION_RANGE_COEFFICIENT * w],
                method="brentq",
            )
            coordinate[index] = result.root
        return coordinate

    def apply_perturbation(self, coordinate: List[float]) -> List[float]:
        """
        Apply the perturbation to the given coordinate by adding the function's value to the third coordinate (z-axis).
        """
        perturbation_value = self.apply_function(coordinate)
        perturbed_coordinate = coordinate[:]
        perturbed_coordinate[2] += perturbation_value
        return perturbed_coordinate

    def get_json(self) -> dict:
        return {
            "type": self.__class__.__name__,
            "function": str(self.function),
            "variables": self.variables,
        }


class SineWavePerturbationFunctionHolder(PerturbationFunctionHolder):
    amplitude: float = 0.05
    wavelength: float = 1
    phase: float = 0
    axis: str = "x"

    def __init__(
        self,
        amplitude: float = 0.05,
        wavelength: float = 1,
        phase: float = 0,
        axis: str = "x",
        **data: Any,
    ):
        function = self._create_function(amplitude, wavelength, phase, axis)
        variables = [axis]
        super().__init__(function=function, variables=variables, **data)
        self.amplitude = amplitude
        self.wavelength = wavelength
        self.phase = phase
        self.axis = axis

    def _create_function(self, amplitude, wavelength, phase, axis) -> sp.Expr:
        w = sp.Symbol(axis)
        return amplitude * sp.sin(2 * sp.pi * w / wavelength + phase)

    def get_json(self) -> dict:
        return {
            "type": self.__class__.__name__,
            "function": str(self.function),
            "variables": self.variables,
            "amplitude": self.amplitude,
            "wavelength": self.wavelength,
            "phase": self.phase,
            "axis": self.axis,
        }
=======
        raise NotImplementedError
>>>>>>> 361e4230
<|MERGE_RESOLUTION|>--- conflicted
+++ resolved
@@ -1,12 +1,8 @@
-<<<<<<< HEAD
+from typing import List
 from typing import Any, Callable, List, Optional
 
 import numpy as np
 import sympy as sp
-=======
-from typing import List
-
->>>>>>> 361e4230
 from pydantic import BaseModel
 
 AXIS_TO_INDEX_MAP = {"x": 0, "y": 1, "z": 2}
@@ -20,11 +16,7 @@
         """
         raise NotImplementedError
 
-<<<<<<< HEAD
-    def apply_derivative(self, coordinate: List[float], axis: str) -> float:
-=======
-    def calculate_derivative(self, coordinate: List[float]) -> float:
->>>>>>> 361e4230
+    def calculate_derivative(self, coordinate: List[float], axis: str) -> float:
         """
         Get the derivative of the function at the given coordinate
         """
@@ -40,7 +32,6 @@
         """
         Get the json representation of the function holder.
         """
-<<<<<<< HEAD
         raise NotImplementedError
 
 
@@ -173,7 +164,4 @@
             "wavelength": self.wavelength,
             "phase": self.phase,
             "axis": self.axis,
-        }
-=======
-        raise NotImplementedError
->>>>>>> 361e4230
+        }