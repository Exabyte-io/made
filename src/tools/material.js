--- conflicted
+++ resolved
@@ -68,10 +68,6 @@
 
 export default {
     scaleOneLatticeVector,
-<<<<<<< HEAD
-    scaleNonPeriodicLattice,
+    scaleLatticeToMakeNonPeriodic,
     getBasisConfigTranslatedToCenter,
-=======
-    scaleLatticeToMakeNonPeriodic,
->>>>>>> e7f99f39
 }