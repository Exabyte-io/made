<<<<<<< HEAD
import math from "mathjs";
import {Basis} from "../basis/basis";
import {Lattice, nonPeriodicLatticeScalingFactor} from "../lattice/lattice";
=======
import {Lattice} from "../lattice/lattice";
>>>>>>> 1d7c7ab6

/**
 * Scales one lattice vector for the given material
 * @param material {Material} The material acted upon.
 * @param key {String} Lattice vector key.
 * @param factor {Number} Float scaling factor.
 */

function scaleOneLatticeVector(material, key = 'a', factor = 1.0) {

    material.toCartesian();

    const lattice = material.lattice;
    lattice[key] = lattice[key] * factor;

    material.lattice = lattice;

    material.toCrystal();

}

/**
 * Updates the size of a materials lattice using the minimumLatticeSize function.
 * The new size of the material is calculated based on the materials basis.
 * @param material {Material}
 */
function scaleLatticeToMakeNonPeriodic(material) {
    material.lattice = new Lattice({
        a: material.Basis.getMinimumLatticeSize(),
        type: "CUB"
    });
}

/**
 * Returns the basis of a material that has been translated so that the center of the coordinates
 * aligns with the center of the materials lattice.
 * @param material {Material}
 * @returns {Object}
 */
function getBasisConfigTranslatedToCenter(material) {
    const lattice = new Lattice(material.lattice);
    const basis = new Basis({
        ...material.Basis.toJSON()
    });
    basis.toCartesian();
    const centerOfCoordinates = basis.centerOfCoordinatesPoint;
    const centerOfLattice = math.multiply(0.5, lattice.vectorArrays.reduce((a, b) => math.add(a, b)));
    const translationVector = math.subtract(centerOfLattice, centerOfCoordinates);
    basis.translateByVector(translationVector);

    return basis.toJSON();
}

export default {
    scaleOneLatticeVector,
    scaleLatticeToMakeNonPeriodic,
    getBasisConfigTranslatedToCenter,
}<|MERGE_RESOLUTION|>--- conflicted
+++ resolved
@@ -1,10 +1,6 @@
-<<<<<<< HEAD
 import math from "mathjs";
 import {Basis} from "../basis/basis";
-import {Lattice, nonPeriodicLatticeScalingFactor} from "../lattice/lattice";
-=======
 import {Lattice} from "../lattice/lattice";
->>>>>>> 1d7c7ab6
 
 /**
  * Scales one lattice vector for the given material
@@ -39,11 +35,10 @@
 }
 
 /**
- * Returns the basis of a material that has been translated so that the center of the coordinates
- * aligns with the center of the materials lattice.
+ * Updates the basis of a material by translating the coordinates
+ * so that the center of the material and lattice are aligned.
  * @param material {Material}
- * @returns {Object}
- */
+ * */
 function getBasisConfigTranslatedToCenter(material) {
     const lattice = new Lattice(material.lattice);
     const basis = new Basis({
@@ -54,8 +49,7 @@
     const centerOfLattice = math.multiply(0.5, lattice.vectorArrays.reduce((a, b) => math.add(a, b)));
     const translationVector = math.subtract(centerOfLattice, centerOfCoordinates);
     basis.translateByVector(translationVector);
-
-    return basis.toJSON();
+    material.setBasis(basis.toJSON());
 }
 
 export default {
