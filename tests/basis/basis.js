import {expect} from "chai";

import {Basis} from "../../src/basis/basis";
import {AsGeBasis, FeLiSiBasis, LiFeSiBasis, Na4Cl4, Na4Cl4Cartesian, C2H4, C2H4Translated, Na} from "../enums";
import {assertDeepAlmostEqual} from "../utils";

describe('Basis', function () {

    it('should return true if basises are equal', function () {
        const basis1 = new Basis(FeLiSiBasis);
        const basis2 = new Basis(LiFeSiBasis);
        expect(basis1.isEqualTo(basis2)).to.be.equal(true);
    });

    it('should return true when basis is compared to its clone', function () {
        const basis = new Basis(Na4Cl4.basis);
        expect(basis.isEqualTo(basis.clone())).to.be.equal(true);
    });

    it('should return jsonified basis', function () {
        const basis = new Basis(Na4Cl4.basis);
        expect(basis.toJSON()).to.be.deep.almost.equal(Na4Cl4.basis);
    });

    it('should return true if cells are equal', function () {
        const basis1 = new Basis(FeLiSiBasis);
        const basis2 = new Basis(LiFeSiBasis);
        expect(basis1.hasEquivalentCellTo(basis2)).to.be.equal(true);
    });

    /**
     * Elements
     */

    it('should return Na4Cl4 as unitCellFormula', function () {
        const basis = new Basis(Na4Cl4.basis);
        expect(basis.unitCellFormula).to.be.equal('Na4Cl4');
    });

    it('should return NaCl as formula', function () {
        const basis = new Basis(Na4Cl4.basis);
        expect(basis.formula).to.be.equal('NaCl');
    });

    it('should return elements', function () {
        const basis = new Basis(Na4Cl4.basis);
        expect(basis.elements).to.be.deep.almost.equal(Na4Cl4.basis.elements);
    });

    it('should return unique elements', function () {
        const basis = new Basis(Na4Cl4.basis);
        expect(basis.uniqueElements).to.be.deep.equal(["Na", "Cl"]);
    });

    it('should return elements count', function () {
        const basis = new Basis(Na4Cl4.basis);
        expect(basis.elementCounts).to.be.deep.equal([
            {
                value: "Na",
                count: 4
            },
            {
                value: "Cl",
                count: 4
            }
        ]);
    });

    it('should set elements', function () {
        const basis = new Basis(Na4Cl4.basis);
        basis.elements = AsGeBasis.elements;
        expect(basis.elements).to.be.deep.equal(AsGeBasis.elements);
    });

    /**
     * Coordinates
     */

    it('should return coordinates', function () {
        const basis = new Basis(Na4Cl4.basis);
        expect(basis.coordinates).to.be.deep.almost.equal(Na4Cl4.basis.coordinates);
    });

    it('should set coordinates', function () {
        const basis = new Basis(Na4Cl4.basis);
        basis.coordinates = AsGeBasis.coordinates;
        expect(basis.coordinates).to.be.deep.almost.equal(AsGeBasis.coordinates);
    });

    /**
     * Units
     */

    it('should return true if basis is in crystal units', function () {
        const basis = new Basis(Na4Cl4.basis);
        expect(basis.isInCrystalUnits).to.be.equal(true);
    });

    it('should convert crystal to cartesian', function () {
        const basis = new Basis(Na4Cl4.basis);
        basis.toCartesian();
        expect(basis.isInCartesianUnits).to.be.equal(true);
        expect(basis.coordinates).to.be.deep.almost.equal(Na4Cl4Cartesian.basis.coordinates);
    });

    /**
     * Atoms
     */

    it('should add a new atom', function () {
        const basis = new Basis(Na4Cl4.basis);
        basis.addAtom({
            element: "Ge",
            coordinate: [0, 0.25, 0.25]
        });
        expect(basis.elements).to.be.deep.equal([
            ...Na4Cl4.basis.elements, {
                id: 8,
                value: "Ge"
            }
        ]);
        expect(basis.coordinates).to.be.deep.almost.equal([
            ...Na4Cl4.basis.coordinates, {
                id: 8,
                value: [0, 0.25, 0.25]
            }
        ]);
    });

    it('should remove an atom', function () {
        const basis = new Basis(Na4Cl4.basis);
        basis.removeAtom({
            id: 3,
            element: "Na",
            coordinate: [0.5, 0.5, 0]
        });
        expect(basis.elements.length).to.be.equal(7);
        expect(basis.coordinates.length).to.be.equal(7);
    });

    it('should return number of atoms', function () {
        const basis = new Basis(Na4Cl4.basis);
        expect(basis.nAtoms).to.be.equal(8);
    });

    /**
     * Hash
     */

    it('should return the string', function () {
        const basis = new Basis(Na4Cl4.basis);
        const string = 'Cl 0,0,0.5;Cl 0,0.5,0;Cl 0.5,0,0;Cl 0.5,0.5,0.5;Na 0,0,0;Na 0,0.5,0.5;Na 0.5,0,0.5;Na 0.5,0.5,0;';
        expect(basis.getAsSortedString()).to.be.equal(string);
    });

    /**
     * Representation
     */

    it('should return standard representation', function () {
        const basis = new Basis(Na4Cl4Cartesian.basis);
        expect(basis.standardRepresentation).to.be.deep.almost.equal(Na4Cl4.basis);
    });

    /**
     * Minimum lattice size generated for a molecule with more than one atom.
     * The minimumLatticeSize is the maximum pairwise distance between two atoms
     * of the structure, C2H4 in this case.
     */
    it('should return minimum lattice size for a molecule', function() {
        const basis = new Basis(C2H4.basis);
        const minimumLatticeSize = 3.162;
        const latticeSize = basis.getMinimumLatticeSize();
        expect(latticeSize).to.be.equal(minimumLatticeSize);
    })

    /**
     * Minimum lattice size generated for a structure made up of a single atom.
     * The minimumLatticeSize is the atomic radii of the atom, Na in this case, in units of angstroms.
<<<<<<< HEAD
     */    it('should return minimum lattice size for an atom', function() {
=======
     */
    it('should return minimum lattice size for an atom', function() {
>>>>>>> d63f8122
        const basis = new Basis(Na.basis);
        const minimumLatticeSize = 1.9;
        const latticeSize = basis.getMinimumLatticeSize();
        expect(latticeSize).to.be.equal(minimumLatticeSize);
    })

    //** Pairwise Distance */
    it('should return max distance', function() {
        const basis = new Basis(C2H4.basis);
        const maxDistance = 1.581;
        expect(basis.maxPairwiseDistance).to.be.equal(maxDistance);
    });

    //** Center of Coordinates */
    it('should return center of coordinates', function() {
        const basis = new Basis(C2H4.basis);
        const centerOfCoordinatesArray = [ 0.3333, -0.0417, 0.0917 ];
        const basisCenterOfCoordinatesPoint = basis.centerOfCoordinatesPoint;
        assertDeepAlmostEqual(basisCenterOfCoordinatesPoint, centerOfCoordinatesArray);
    });

    //** Translation by Vector */
    it('should return the updated basis coordinates', function() {
        const basis = new Basis(C2H4.basis);
        const translationVector = [1.6917, 1.9667, 2 ];
        basis.translateByVector(translationVector)
        assertDeepAlmostEqual(basis.coordinates, C2H4Translated.basis.coordinates);
    });
});<|MERGE_RESOLUTION|>--- conflicted
+++ resolved
@@ -177,12 +177,8 @@
     /**
      * Minimum lattice size generated for a structure made up of a single atom.
      * The minimumLatticeSize is the atomic radii of the atom, Na in this case, in units of angstroms.
-<<<<<<< HEAD
-     */    it('should return minimum lattice size for an atom', function() {
-=======
      */
     it('should return minimum lattice size for an atom', function() {
->>>>>>> d63f8122
         const basis = new Basis(Na.basis);
         const minimumLatticeSize = 1.9;
         const latticeSize = basis.getMinimumLatticeSize();
