--- conflicted
+++ resolved
@@ -1,30 +1,21 @@
-import { expect } from 'chai';
+import { expect } from "chai";
 
-<<<<<<< HEAD
-import { Material } from '../../src/material';
-import { Na4Cl4, Na4Cl4Poscar, Zr1H23Zr1H1, Zr1H23Zr1H1Poscar } from '../enums';
-=======
-import {Material} from "../../src/material";
-import {atomsCount} from "../../src/parsers/poscar";
-import {Na4Cl4, Na4Cl4Poscar, Zr1H23Zr1H1, Zr1H23Zr1H1Poscar, H2O} from "../enums";
->>>>>>> f0c321ef
+import { Material } from "../../src/material";
+import { atomsCount } from "../../src/parsers/poscar";
+import { H2O, Na4Cl4, Na4Cl4Poscar, Zr1H23Zr1H1, Zr1H23Zr1H1Poscar } from "../enums";
 
-describe('Parsers.POSCAR', () => {
-    it('should return a valid poscar', () => {
+describe("Parsers.POSCAR", () => {
+    it("should return a valid poscar", () => {
         const material = new Material(Na4Cl4);
         expect(`${material.getAsPOSCAR()}\n`).to.be.equal(Na4Cl4Poscar);
     });
 
-    it('should return poscar elements line according to id in basis, duplicate entries separate', () => {
+    it("should return poscar elements line according to id in basis, duplicate entries separate", () => {
         const material = new Material(Zr1H23Zr1H1);
         expect(`${material.getAsPOSCAR()}\n`).to.be.equal(Zr1H23Zr1H1Poscar);
     });
-<<<<<<< HEAD
-=======
 
-    it('should return the number of atoms for a molecule in a poscar file', function() {
+    it("should return the number of atoms for a molecule in a poscar file", () => {
         expect(atomsCount(H2O)).to.be.equal(3);
     });
-
->>>>>>> f0c321ef
 });