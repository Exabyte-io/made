from ase.build import bulk
from mat3ra.made.material import Material
from mat3ra.made.tools.convert import from_ase
from mat3ra.made.tools.modify import filter_by_label, filter_by_layers, filter_by_sphere
from mat3ra.utils import assertion as assertion_utils

from .fixtures import SI_CONVENTIONAL_CELL

COMMON_PART = {
    "units": "crystal",
    "cell": [[5.468763846, 0.0, 0.0], [-0.0, 5.468763846, 0.0], [0.0, 0.0, 5.468763846]],
    "constraints": [],
    "labels": [],
}

expected_layers_section_basis = {
    "elements": [
        {"id": 0, "value": "Si"},
        {"id": 3, "value": "Si"},
        {"id": 5, "value": "Si"},
        {"id": 6, "value": "Si"},
    ],
    "coordinates": [
        {"id": 0, "value": [0.5, 0.0, 0.0]},
        {"id": 3, "value": [0.25, 0.75, 0.25]},
        {"id": 5, "value": [0.75, 0.25, 0.25]},
        {"id": 6, "value": [0.0, 0.5, 0.0]},
    ],
    **COMMON_PART,
}

expected_layers_cavity_basis = {
    "elements": [
        {"id": 1, "value": "Si"},
        {"id": 2, "value": "Si"},
        {"id": 4, "value": "Si"},
        {"id": 7, "value": "Si"},
    ],
    "coordinates": [
        {"id": 1, "value": [0.25, 0.25, 0.75]},
        {"id": 2, "value": [0.5, 0.5, 0.5]},
        {"id": 4, "value": [0.0, 0.0, 0.5]},
        {"id": 7, "value": [0.75, 0.75, 0.75]},
    ],
    **COMMON_PART,
}


expected_sphere_cluster_basis = {
    "elements": [{"id": 0, "value": "Si"}],
    "coordinates": [{"id": 0, "value": [0.5, 0.0, 0.0]}],
    **COMMON_PART,
}

expected_sphere_cavity_basis = {
    "elements": [
        {"id": 1, "value": "Si"},
        {"id": 2, "value": "Si"},
        {"id": 3, "value": "Si"},
        {"id": 4, "value": "Si"},
        {"id": 5, "value": "Si"},
        {"id": 6, "value": "Si"},
        {"id": 7, "value": "Si"},
    ],
    "coordinates": [
        {"id": 1, "value": [0.25, 0.25, 0.75]},
        {"id": 2, "value": [0.5, 0.5, 0.5]},
        {"id": 3, "value": [0.25, 0.75, 0.25]},
        {"id": 4, "value": [0.0, 0.0, 0.5]},
        {"id": 5, "value": [0.75, 0.25, 0.25]},
        {"id": 6, "value": [0.0, 0.5, 0.0]},
        {"id": 7, "value": [0.75, 0.75, 0.75]},
    ],
    **COMMON_PART,
}


def test_filter_by_label():
    substrate = bulk("Si", cubic=True)
    film = bulk("Cu", cubic=True)
    interface_atoms = substrate + film
    interface_atoms.set_tags([1] * len(substrate) + [2] * len(film))
    material_interface = Material(from_ase(interface_atoms))
    film_extracted = filter_by_label(material_interface, 2)
    film_material = Material(from_ase(film))

    # Ids of filtered elements will be missing, comparing the resulting values
<<<<<<< HEAD
    assert [el["value"] for el in film_material.basis["elements"]] == [
        el["value"] for el in film_extracted.basis["elements"]
    ]


def test_filter_by_layers():
    material = Material(SI_CONVENTIONAL_CELL)
    section = filter_by_layers(material, 0, 3.0)
    cavity = filter_by_layers(material, 0, 3.0, invert=True)
    assertion_utils.assert_deep_almost_equal(expected_layers_section_basis, section.basis)
    assertion_utils.assert_deep_almost_equal(expected_layers_cavity_basis, cavity.basis)


def test_filter_by_sphere():
    material = Material(SI_CONVENTIONAL_CELL)
    cluster = filter_by_sphere(material, 0, 2.0)
    cavity = filter_by_sphere(material, 0, 2.0, invert=True)
    assertion_utils.assert_deep_almost_equal(expected_sphere_cluster_basis, cluster.basis)
    assertion_utils.assert_deep_almost_equal(expected_sphere_cavity_basis, cavity.basis)
=======
    assert [el for el in film_material.basis.elements.values] == [el for el in film_extracted.basis.elements.values]
>>>>>>> 36c48e3a
<|MERGE_RESOLUTION|>--- conflicted
+++ resolved
@@ -85,10 +85,7 @@
     film_material = Material(from_ase(film))
 
     # Ids of filtered elements will be missing, comparing the resulting values
-<<<<<<< HEAD
-    assert [el["value"] for el in film_material.basis["elements"]] == [
-        el["value"] for el in film_extracted.basis["elements"]
-    ]
+    assert [el for el in film_material.basis.elements.values] == [el for el in film_extracted.basis.elements.values]
 
 
 def test_filter_by_layers():
@@ -104,7 +101,4 @@
     cluster = filter_by_sphere(material, 0, 2.0)
     cavity = filter_by_sphere(material, 0, 2.0, invert=True)
     assertion_utils.assert_deep_almost_equal(expected_sphere_cluster_basis, cluster.basis)
-    assertion_utils.assert_deep_almost_equal(expected_sphere_cavity_basis, cavity.basis)
-=======
-    assert [el for el in film_material.basis.elements.values] == [el for el in film_extracted.basis.elements.values]
->>>>>>> 36c48e3a
+    assertion_utils.assert_deep_almost_equal(expected_sphere_cavity_basis, cavity.basis)